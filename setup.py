--- conflicted
+++ resolved
@@ -7,11 +7,7 @@
 
 setup(
     name = 'fgbuster',
-<<<<<<< HEAD
-    version = '1.1.0',
-=======
     version = '2.0.0',
->>>>>>> b997bafd
     author = 'Davide Poletti, Josquin Errard and the FGBuster developers',
     author_email = 'davide.pole@gmail.com, josquin@apc.in2p3.fr',
     description = ('Handy parametric component separation tools'),
