import os
from setuptools import setup, find_packages

# Utility function to read the README file.
def read(fname):
    return open(os.path.join(os.path.dirname(__file__), fname)).read()

setup(
    name = 'fgbuster',
    version = '1.1.0',
    author = 'Davide Poletti, Josquin Errard and the FGBuster developers',
    author_email = 'davide.pole@gmail.com, josquin@apc.in2p3.fr',
    description = ('Handy parametric component separation tools'),
    license = 'GPLv3',
    keywords = 'statistics cosmology cmb foregrounds',
    url = 'https://github.com/fgbuster/fgbuster',
    packages = find_packages(),
    include_package_data=True,
    long_description = read('README.rst'),
    install_requires = [
        'parameterized',
        'corner',
        'numdifftools',
        'sympy',
        'healpy',
<<<<<<< HEAD
=======
        'pysm @ git+https://github.com/bthorne93/PySM_public.git@master#egg=pysm',
        'setuptools_git'
>>>>>>> bede5826
    ],
    test_suite = 'fgbuster.test'
)<|MERGE_RESOLUTION|>--- conflicted
+++ resolved
@@ -23,11 +23,8 @@
         'numdifftools',
         'sympy',
         'healpy',
-<<<<<<< HEAD
-=======
         'pysm @ git+https://github.com/bthorne93/PySM_public.git@master#egg=pysm',
         'setuptools_git'
->>>>>>> bede5826
     ],
     test_suite = 'fgbuster.test'
 )