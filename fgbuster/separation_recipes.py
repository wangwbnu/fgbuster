# FGBuster
# Copyright (C) 2019 Davide Poletti, Josquin Errard and the FGBuster developers
#
# This program is free software: you can redistribute it and/or modify
# it under the terms of the GNU General Public License as published by
# the Free Software Foundation, either version 3 of the License, or
# (at your option) any later version.
#
# This program is distributed in the hope that it will be useful,
# but WITHOUT ANY WARRANTY; without even the implied warranty of
# MERCHANTABILITY or FITNESS FOR A PARTICULAR PURPOSE.  See the
# GNU General Public License for more details.
#
# You should have received a copy of the GNU General Public License
# along with this program. If not, see <http://www.gnu.org/licenses/>.

""" High-level component separation routines

"""

from six import string_types
import logging
import numpy as np
from scipy.optimize import OptimizeResult
import healpy as hp
from . import algebra as alg
from .mixingmatrix import MixingMatrix
from .observation_helpers import standardize_instrument


__all__ = [
    'basic_comp_sep',
    'weighted_comp_sep',
    'ilc',
    'harmonic_ilc',
    'harmonic_ilc_alm',
    'adaptive_comp_sep',
    'multi_res_comp_sep',
]


def weighted_comp_sep(components, instrument, data, cov, nside=0,
                      **minimize_kwargs):
    """ Weighted component separation

    Parameters
    ----------
    components: list or tuple of lists
        List storing the :class:`Component` s of the mixing matrix
    instrument:
        Object that provides the following as a key or an attribute.

        - **frequency**

        It can be anything that is convertible to a float numpy array.
    data: ndarray or MaskedArray
        Data vector to be separated. Shape *(n_freq, ..., n_pix)*. *...* can be
        also absent.
        Values equal to `hp.UNSEEN` or, if `MaskedArray`, masked values are
        neglected during the component separation process.
    cov: ndarray or MaskedArray
        Covariance maps. It has to be broadcastable to *data*.
        Notice that you can not pass a pixel independent covariance as an array
        with shape *(n_freq,)*: it has to be *(n_freq, ..., 1)* in order to be
        broadcastable (consider using :func:`basic_comp_sep`, in this case).
        Values equal to `hp.UNSEEN` or, if `MaskedArray`, masked values are
        neglected during the component separation process.
    nside:
        For each pixel of a HEALPix map with this nside, the non-linear
        parameters are estimated independently
    patch_ids: array
        For each pixel, the array stores the id of the region over which to
        perform component separation independently.

    Returns
    -------
    result: dict
	It includes

	- **param**: *(list)* - Names of the parameters fitted
	- **x**: *(ndarray)* - ``x[i]`` is the best-fit (map of) the *i*-th
          parameter
        - **Sigma**: *(ndarray)* - ``Sigma[i, j]`` is the (map of) the
          semi-analytic covariance between the *i*-th and the *j*-th parameter
          It is meaningful only in the high signal-to-noise regime and when the
          *cov* is the true covariance of the data
        - **s**: *(ndarray)* - Component amplitude maps
        - **mask_good**: *(ndarray)* - mask of the entries actually used in the
          component separation

    Note
    ----
    During the component separation, a pixel is masked if at least one of
    its frequencies is masked, either in *data* or in *cov*.

    """
    instrument = standardize_instrument(instrument)
    # Make sure that cov has the frequency dimension and is equal to n_freq
    cov_shape = list(np.broadcast(cov, data).shape)
    if cov.ndim < 2 or (data.ndim == 3 and cov.shape[-2] == 1):
        cov_shape[-2] = 1
    cov = np.broadcast_to(cov, cov_shape, subok=True)

    # Prepare mask and set to zero all the frequencies in the masked pixels:
    # NOTE: mask are good pixels
    mask = ~(_intersect_mask(data) | _intersect_mask(cov))

    invN = np.zeros(cov.shape[:1] + cov.shape)
    for i in range(cov.shape[0]):
        invN[i, i] = 1. / cov[i]
    invN = invN.T
    if invN.shape[0] != 1:
        invN = invN[mask]

    data_cs = hp.pixelfunc.ma_to_array(data).T[mask]
    assert not np.any(hp.ma(data_cs).mask)

    A_ev, A_dB_ev, comp_of_param, x0, params = _A_evaluator(components,
                                                            instrument)
    if len(x0) == 0:
        A_ev = A_ev()

    # Component separation
    if nside:
        patch_ids = hp.ud_grade(np.arange(hp.nside2npix(nside)),
                                hp.npix2nside(data.shape[-1]))[mask]
        res = alg.multi_comp_sep(A_ev, data_cs, invN, A_dB_ev, comp_of_param,
                                 patch_ids, x0, **minimize_kwargs)
    else:
        res = alg.comp_sep(A_ev, data_cs, invN, A_dB_ev, comp_of_param, x0,
                           **minimize_kwargs)

    # Craft output
    res.params = params

    def craft_maps(maps):
        # Unfold the masked maps
        # Restore the ordering of the input data (pixel dimension last)
        result = np.full(data.shape[-1:] + maps.shape[1:], hp.UNSEEN)
        result[mask] = maps
        return result.T

    def craft_params(par_array):
        # Add possible last pixels lost due to masking
        # Restore the ordering of the input data (pixel dimension last)
        missing_ids = hp.nside2npix(nside) - par_array.shape[0]
        extra_dims = np.full((missing_ids,) + par_array.shape[1:], hp.UNSEEN)
        result = np.concatenate((par_array, extra_dims))
        result[np.isnan(result)] = hp.UNSEEN
        return result.T

    if len(x0) > 0:
        if 'chi_dB' in res:
            res.chi_dB = [craft_maps(c) for c in res.chi_dB]
        if nside:
            res.x = craft_params(res.x)
            res.Sigma = craft_params(res.Sigma)

    res.s = craft_maps(res.s)
    res.chi = craft_maps(res.chi)
    res.invAtNA = craft_maps(res.invAtNA)
    res.mask_good = mask

    return res


def basic_comp_sep(components, instrument, data, nside=0, **minimize_kwargs):
    """ Basic component separation

    Parameters
    ----------
    components: list
        List storing the :class:`Component` s of the mixing matrix
    instrument:
        Object that provides the following as a key or an attribute.

        - **frequency**
        - **depth_i** or **depth_p** (optional, frequencies are inverse-noise
          weighted according to these noise levels)

        They can be anything that is convertible to a float numpy array.
    data: ndarray or MaskedArray
        Data vector to be separated. Shape *(n_freq, ..., n_pix).*
        *...* can be

        - absent or 1: temperature maps
        - 2: polarization maps
        - 3: temperature and polarization maps (see note)

        Values equal to `hp.UNSEEN` or, if `MaskedArray`, masked values are
        neglected during the component separation process.
    nside:
        For each pixel of a HEALPix map with this nside, the non-linear
        parameters are estimated independently

    Returns
    -------
    result: dict
	It includes

	- **param**: *(list)* - Names of the parameters fitted
	- **x**: *(ndarray)* - ``x[i]`` is the best-fit (map of) the *i*-th
          parameter
        - **Sigma**: *(ndarray)* - ``Sigma[i, j]`` is the (map of) the
          semi-analytic covariance between the *i*-th and the *j*-th parameter.
          It is meaningful only in the high signal-to-noise regime and when the
          *cov* is the true covariance of the data
        - **s**: *(ndarray)* - Component amplitude maps
        - **mask_good**: *(ndarray)* - mask of the entries actually used in the
          component separation

    Note
    ----

    * During the component separation, a pixel is masked if at least one of
      its frequencies is masked.
    * If you provide temperature and polarization maps, they will constrain the
      **same** set of parameters. In particular, separation is **not** done
      independently for temperature and polarization. If you want an
      independent fitting for temperature and polarization, please launch

      >>> res_T = basic_comp_sep(component_T, instrument, data[:, 0], **kwargs)
      >>> res_P = basic_comp_sep(component_P, instrument, data[:, 1:], **kwargs)

    """
    instrument = standardize_instrument(instrument)
    # Prepare mask and set to zero all the frequencies in the masked pixels:
    # NOTE: mask are bad pixels
    mask = _intersect_mask(data)
    data = hp.pixelfunc.ma_to_array(data).copy()
    data[..., mask] = 0  # Thus no contribution to the spectral likelihood

    try:
        data_nside = hp.get_nside(data[0])
    except TypeError:
        data_nside = 0
    prewhiten_factors = _get_prewhiten_factors(instrument, data.shape,
                                               data_nside)
    A_ev, A_dB_ev, comp_of_param, x0, params = _A_evaluator(
        components, instrument, prewhiten_factors=prewhiten_factors)
    if len(x0) == 0:
        A_ev = A_ev()
    if prewhiten_factors is None:
        prewhitened_data = data.T
    else:
        prewhitened_data = prewhiten_factors * data.T

    # Component separation
    if nside:
        patch_ids = hp.ud_grade(np.arange(hp.nside2npix(nside)),
                                hp.npix2nside(data.shape[-1]))
        res = alg.multi_comp_sep(
            A_ev, prewhitened_data, None, A_dB_ev, comp_of_param, patch_ids,
            x0, **minimize_kwargs)
    else:
        res = alg.comp_sep(A_ev, prewhitened_data, None, A_dB_ev, comp_of_param,
                           x0, **minimize_kwargs)

    # Craft output
    # 1) Apply the mask, if any
    # 2) Restore the ordering of the input data (pixel dimension last)
    res.params = params
    res.s = res.s.T
    res.s[..., mask] = hp.UNSEEN
    res.chi = res.chi.T
    res.chi[..., mask] = hp.UNSEEN
    if 'chi_dB' in res:
        for i in range(len(res.chi_dB)):
            res.chi_dB[i] = res.chi_dB[i].T
            res.chi_dB[i][..., mask] = hp.UNSEEN
    if nside and len(x0) > 0:
        x_mask = hp.ud_grade(mask.astype(float), nside) == 1.
        res.x[x_mask] = hp.UNSEEN
        res.Sigma[x_mask] = hp.UNSEEN
        res.x = res.x.T
        res.Sigma = res.Sigma.T

    res.mask_good = ~mask
    return res


<<<<<<< HEAD
#Added by Clement Leloup
def harmonic_comp_sep(components, instrument, data, nside, invN=None, mask=None, **minimize_kwargs):
    
    instrument = standardize_instrument(instrument) #_force_keys_as_attributes(instrument)
    lmax = 3 * nside - 1
    n_comp = len(components)
    fsky = 1.0
    
    if mask is not None:
        data *= mask
        fsky = float(mask.sum()) / mask.size
    
    print('Computing alms')
    try:
        assert np.any(instrument.Beams)
    except (KeyError, AssertionError):
        beams = None
    else:  # Deconvolve the beam
        beams = instrument.Beams

    alms = _get_alms(data, beams, lmax)[:,1:,:]
    cl_in = np.array([hp.alm2cl(alm) for alm in alms])
    ell = hp.Alm.getlm(lmax, np.arange(alms.shape[-1]))[0]
    ell = np.stack((ell, ell), axis=-1).reshape(-1) # For transformation into real alms
    #mask_lmin = [l < lmin for l in ell]

    #Add noise to data alms
    #np.random.seed(5)
    nlms_E = [hp.synalm(np.linalg.inv(invN)[:, f, f], lmax) for f in np.arange(invN.shape[1])]
    nlms_B = [hp.synalm(np.linalg.inv(invN)[:, f, f], lmax) for f in np.arange(invN.shape[1])]
    nlms = np.concatenate((np.asarray(nlms_E)[:,np.newaxis,:], np.asarray(nlms_B)[:,np.newaxis,:]), axis=1)
    alms += nlms

    #Produce alms from maps
    alms = _format_alms(alms, lmax)#, mask_lmin)

    #Format the inverse noise matrix
    invNlm = np.array([invN[l,:,:] for l in ell])[:,np.newaxis,:,:]
    #invNlm = invNlm[mask_lmin, ...]

    A_ev, A_dB_ev, comp_of_param, x0, params = _A_evaluator(components, instrument)
    if not len(x0):
        A_ev = A_ev()

    # Component separation
    res = alg.comp_sep(A_ev, alms, invNlm, A_dB_ev, comp_of_param, x0, **minimize_kwargs)

    # Craft output
    # 1) Apply the mask, if any
    # 2) Restore the ordering of the input data (pixel dimension last)
    res.params = params
    res.s = np.swapaxes(res.s, 0, 2)
    res.s[res.s == hp.UNSEEN] = 0.
    res.s = np.asarray(res.s, order='C').view(np.complex128)
    cl_out = np.array([hp.alm2cl(alm) for alm in res.s])
    res.cl_in = cl_in/fsky
    res.cl_out = cl_out/fsky
    res.fsky = fsky
    res.chi = res.chi.T
    if 'chi_dB' in res:
        for i in range(len(res.chi_dB)):
            res.chi_dB[i] = res.chi_dB[i].T
    if nside and len(x0):
        res.x = res.x.T
        res.Sigma = res.Sigma.T

    return res


def multi_res_comp_sep(components, instrument, data, nsides, **minimize_kwargs):
    """ Basic component separation
=======
def adaptive_comp_sep(components, instrument, data, patch_ids,
                      **minimize_kwargs):
    """ Arbitrary clusters for each parameter
>>>>>>> 96fe93f6

    Parameters
    ----------
    components: list
        List storing the :class:`Component` s of the mixing matrix
    instrument:
        Object that provides the following as a key or an attribute.

        - **frequency**
        - **depth_i** or **depth_p** (optional, frequencies are inverse-noise
          weighted according to these noise levels)

        They can be anything that is convertible to a float numpy array.
    data: ndarray or MaskedArray
        Data vector to be separated. Shape *(n_freq, ..., n_pix).*
        *...* can be

        - absent or 1: temperature maps
        - 2: polarization maps
        - 3: temperature and polarization maps (see note)

        Values equal to `hp.UNSEEN` or, if `MaskedArray`, masked values are
        neglected during the component separation process.
    patch_ids: list
        The *i*-th element is the clusters map of the *i*-th parameter.
        A cluster map is a map of integers that, for each pixel defines the
        index of the cluster the pixel belongs to.
        
    Returns
    -------
    result: dict
	It includes

	- **param**: *(list)* - Names of the parameters fitted
	- **x**: *(seq)* - ``x[i][j]`` is the best-fit values of the *j*-th
          clusters of the *i*-th parameter.
	- **x_map**: *(seq)* - ``x[i]`` is the map of the *i*-th parameter.
        - **s**: *(ndarray)* - Component amplitude maps
        - **mask_good**: *(ndarray)* - mask of the entries actually used in the
          component separation

    Note
    ----

    * During the component separation, a pixel is masked if at least one of
      its frequencies is masked.
    * If you provide temperature and polarization maps, they will constrain the
      **same** set of parameters. In particular, separation is **not** done
      independently for temperature and polarization. If you want an
      independent fitting for temperature and polarization, please launch

      >>> res_T = basic_comp_sep(component_T, instrument, data[:, 0], **kwargs)
      >>> res_P = basic_comp_sep(component_P, instrument, data[:, 1:], **kwargs)

    """
    instrument = standardize_instrument(instrument)

    # Prepare mask and set to zero all the frequencies in the masked pixels:
    # NOTE: mask are bad pixels
    mask = _intersect_mask(data)
    data = hp.pixelfunc.ma_to_array(data).copy()
    data[..., mask] = 0  # Thus no contribution to the spectral likelihood

    try:
        data_nside = hp.get_nside(data[0])
    except TypeError:
        raise ValueError("data has to be a stack of healpix maps")

    prewhiten_factors = _get_prewhiten_factors(instrument, data.shape, data_nside)
    invN = np.zeros(prewhiten_factors.shape+prewhiten_factors.shape[-1:])
    np.einsum('...ii->...i', invN)[:] = prewhiten_factors**2

    for ids in patch_ids:
        assert np.all(ids >= 0)
        assert ids.dtype.kind in 'ui'
    n_clusters = [ids.max()+1 for ids in patch_ids]

    def array2maps(x):
        i = 0
        maps = []
        for n_cluster, ids in zip(n_clusters, patch_ids):
            maps.append(x[i:i+n_cluster][ids])
            i += n_cluster
        return maps

    extra_dim = [1] * (data.ndim - 2)
    unpack = lambda x: [m.reshape(-1, *extra_dim) for m in array2maps(x)]

    x0 = [x for c in components for x in c.defaults]
    x0 = [np.full(n_cluster, px0) for n_cluster, px0 in zip(n_clusters, x0)]
    x0 = np.concatenate(x0)

    A = MixingMatrix(*components)
    assert A.n_param == len(patch_ids), (
        "%i free parameters but %i patch_ids"
        % (len(A.defaults), len(patch_ids)))
    A_ev = A.evaluator(instrument.frequency, unpack)
    A_dB_ev = A.diff_evaluator(instrument.frequency, unpack)

    comp_of_dB = list(zip(A.comp_of_dB, patch_ids))
    bounds = minimize_kwargs.get('bounds')
    if bounds is not None:
        minimize_kwargs['bounds'] = _get_bounds(patch_ids, bounds)

    # Component separation
    res = alg.comp_sep(A_ev, data.T, invN, A_dB_ev, comp_of_dB, x0,
                       **minimize_kwargs)
    # Craft output
    # 1) Apply the mask, if any
    # 2) Restore the ordering of the input data (pixel dimension last)
    def mask_transpose(x):
        x[mask] = hp.UNSEEN
        return x.T

    res.params = A.params
    res.s = mask_transpose(res.s)
    res.chi = mask_transpose(res.chi)
    res.x_map = array2maps(res.x)
    for m in res.x_map:
        m[mask] = hp.UNSEEN

    res.x = [res.x[stop-n:stop]
             for n, stop in zip(n_clusters, np.cumsum(n_clusters))]
    for x, ids, n_cluster in zip(res.x, patch_ids, n_clusters):
        # Clusters witn no valid pixels are set to UNSEEN
        x[np.bincount(ids[~mask], minlength=n_cluster) == 0] = hp.UNSEEN

    if 'chi_dB' in res:
        for i in range(len(res.chi_dB)):
            res.chi_dB[i] = mask_transpose(res.chi_dB[i])

    res.mask_good = ~mask
    return res

def harmonic_ilc(components, instrument, data, lbins=None, weights=None, iter=3):
    """ Internal Linear Combination

    Parameters
    ----------
    components: list or tuple of lists
        `Components` of the mixing matrix. They must have no free parameter.
    instrument: dict or PySM.Instrument
        Instrument object used to define the mixing matrix
        It is required to have:

        - Frequencies

        It may have

        - Beams (FWHM in arcmin) they are deconvolved before ILC

    data: ndarray or MaskedArray
        Data vector to be separated. Shape `(n_freq, ..., n_pix)`. `...` can be
        1, 3 or absent.
        Values equal to hp.UNSEEN or, if MaskedArray, masked values are
        neglected during the component separation process.
    lbins: array
        It stores the edges of the bins that will have the same ILC weights.
    weights: array
        If provided data are multiplied by the weights map before computing alms

    Returns
    -------
    result : dict
	It includes

        - **W**: *(ndarray)* - ILC weights for each component and possibly each
          patch.
        - **freq_cov**: *(ndarray)* - Empirical covariance for each bin
        - **s**: *(ndarray)* - Component maps
        - **cl_in**: *(ndarray)* - anafast output of the input
        - **cl_out**: *(ndarray)* - anafast output of the output

    Note
    ----

    * During the component separation, a pixel is masked if at least one of its
      frequencies is masked.
    * Output spectra are divided by the fsky. fsky is computed with the MASTER
      formula if `weights` is provided, otherwise it is the fraction of unmasked
      pixels

    """
    instrument = standardize_instrument(instrument) #_force_keys_as_attributes(instrument)
    nside = hp.get_nside(data[0])
    lmax = 3 * nside - 1
    lmax = min(lmax, lbins.max())
    n_comp = len(components)
    if weights is not None:
        assert not np.any(_intersect_mask(data) * weights.astype(bool)), \
            "Weights are non-zero where the data is masked"
        fsky = np.mean(weights**2)**2 / np.mean(weights**4)
    else:
        mask = _intersect_mask(data)
        fsky = float(mask.sum()) / mask.size

    logging.info('Computing alms')
    try:
        assert np.any(instrument.Beams)
    except (AttributeError, AssertionError):
        beams = None
    else:  # Deconvolve the beam
        beams = instrument.Beams

    alms = _get_alms(data, beams, lmax, weights, iter=iter)

    logging.info('Computing ILC')
    res = _harmonic_ilc_alm(components, instrument, alms, lbins, fsky)

    logging.info('Back to real')
    res.s = np.empty((n_comp,) + data.shape[1:], dtype=data.dtype)
    for c in range(n_comp):
        res.s[c] = hp.alm2map(alms[c], nside)

    return res


#Added by Clement Leloup
#Format alms so that they are real and masked
def _format_alms(alms, lmax, mask_lmin=None):

    alms = np.asarray(alms, order='C')
    alms = alms.view(np.float64)
    em = hp.Alm.getlm(lmax)[1]
    em = np.stack((em, em), axis=-1).reshape(-1)
    mask_em = [m != 0 for m in em]
    alms[..., mask_em] *= np.sqrt(2)
    alms[..., np.arange(1, lmax+1, 2)] = hp.UNSEEN  # Mask imaginary m = 0
    mask_alms = _intersect_mask(alms)
    alms[..., mask_alms] = 0  # Thus no contribution to the spectral likelihood
    alms = np.swapaxes(alms, 0, -1)

    if mask_lmin is not None:
        alms[mask_lmin, ...] = 0

    return alms



def _harmonic_ilc_alm(components, instrument, alms, lbins=None, fsky=None):
    cl_in = np.array([hp.alm2cl(alm) for alm in alms])

    # Multipoles for the ILC bins
    lmax = hp.Alm.getlmax(alms.shape[-1])
    ell = hp.Alm.getlm(lmax)[0]
    if lbins is not None:
        ell = np.digitize(ell, lbins)
    # NOTE: use lmax for indexing alms, ell.max() is the maximum bin index

    # Make alms real
    alms = np.asarray(alms, order='C')
    alms = alms.view(np.float64)
    alms[..., np.arange(1, 2*(lmax+1), 2)] = hp.UNSEEN  # Mask imaginary m = 0
    ell = np.stack((ell, ell), axis=-1).reshape(-1)
    if alms.ndim > 2:  # TEB -> ILC indipendently on each Stokes
        n_stokes = alms.shape[1]
        assert n_stokes in [1, 3], "Alms must be either T only or T E B"
        alms[:, 1:, [0, 2, 2*lmax+2, 2*lmax+3]] = hp.UNSEEN  # EB for ell < 2
        ell = np.stack([ell] * n_stokes)  # Replicate ell for every Stokes
        ell += np.arange(n_stokes).reshape(-1, 1) * (ell.max() + 1) # Add offset

    res = ilc(components, instrument, alms, ell)

    # Craft output
    res.s[res.s == hp.UNSEEN] = 0.
    res.s = np.asarray(res.s, order='C').view(np.complex128)
    cl_out = np.array([hp.alm2cl(alm) for alm in res.s])

    res.cl_in = cl_in
    res.cl_out = cl_out
    if fsky:
        res.cl_in /= fsky
        res.cl_out /= fsky

    res.fsky = fsky
    lrange = np.arange(lmax+1)
    ldigitized = np.digitize(lrange, lbins)
    with np.errstate(divide='ignore', invalid='ignore'):
        res.l_ref = (np.bincount(ldigitized, lrange * 2*lrange+1)
                     / np.bincount(ldigitized, 2*lrange+1))
    res.freq_cov *= 2  # sqrt(2) missing between complex-real alm conversion
    if res.s.ndim > 2:
        res.freq_cov = res.freq_cov.reshape(n_stokes, -1, *res.freq_cov.shape[1:])
        res.W = res.W.reshape(n_stokes, -1, *res.W.shape[1:])

    return res


def ilc(components, instrument, data, patch_ids=None):
    """ Internal Linear Combination

    Parameters
    ----------
    components: list or tuple of lists
        `Components` of the mixing matrix. They must have no free parameter.
    instrument: PySM.Instrument
        Instrument object used to define the mixing matrix
        It is required to have:

        - Frequencies

        It's only role is to evaluate the `components` at the
        `instrument.Frequencies`.
    data: ndarray or MaskedArray
        Data vector to be separated. Shape `(n_freq, ..., n_pix)`. `...` can be
        also absent.
        Values equal to hp.UNSEEN or, if MaskedArray, masked values are
        neglected during the component separation process.
    patch_ids: array
        It stores the id of the region over which the ILC weights are computed
        independently. It must be broadcast-compatible with data.

    Returns
    -------
    result : dict
	It includes

        - **W**: *(ndarray)* - ILC weights for each component and possibly each
          patch.
        - **freq_cov**: *(ndarray)* - Empirical covariance for each patch
        - **s**: *(ndarray)* - Component maps

    Note
    ----
    * During the component separation, a pixel is masked if at least one of its
      frequencies is masked.
    """
    # Checks
    instrument = standardize_instrument(instrument) #_force_keys_as_attributes(instrument)
    np.broadcast(data, patch_ids)
    n_freq = data.shape[0]
    assert len(instrument.Frequencies) == n_freq,\
        "The number of frequencies does not match the number of maps provided"
    n_comp = len(components)

    # Prepare mask and set to zero all the frequencies in the masked pixels:
    # NOTE: mask are good pixels
    mask = ~_intersect_mask(data)

    mm = MixingMatrix(*components)
    A = mm.eval(instrument.Frequencies)

    data = data.T
    res = OptimizeResult()
    res.s = np.full(data.shape[:-1] + (n_comp,), hp.UNSEEN)

    def ilc_patch(ids_i, i_patch):
        if not np.any(ids_i):
            return
        data_patch = data[ids_i]  # data_patch is a copy (advanced indexing)
        cov = np.cov(data_patch.reshape(-1, n_freq).T)
        # Perform the inversion of the correlation instead of the covariance.
        # This allows to meaninfully invert covariances that have very noisy
        # channels.
        assert cov.ndim == 2
        cov_regularizer = np.diag(cov)**0.5 * np.diag(cov)[:, np.newaxis]**0.5
        correlation = cov / cov_regularizer
        try:
            inv_freq_cov = np.linalg.inv(correlation) / cov_regularizer
        except np.linalg.LinAlgError:
            np.set_printoptions(precision=2)
            logging.error(
                f"Empirical covariance matrix cannot be reliably inverted.\n"
                f"The domain that failed is {i_patch}.\n"
                f"Covariance matrix diagonal {np.diag(cov)}\n"
                f"Correlation matrix\n{correlation}")
            raise
        res.freq_cov[i_patch] = cov
        res.W[i_patch] = alg.W(A, inv_freq_cov)
        res.s[ids_i] = alg._mv(res.W[i_patch], data_patch)

    if patch_ids is None:
        res.freq_cov = np.full((n_freq, n_freq), hp.UNSEEN)
        res.W = np.full((n_comp, n_freq), hp.UNSEEN)
        ilc_patch(mask, np.s_[:])
    else:
        n_id = patch_ids.max() + 1
        res.freq_cov = np.full((n_id, n_freq, n_freq), hp.UNSEEN)
        res.W = np.full((n_id, n_comp, n_freq), hp.UNSEEN)
        patch_ids_bak = patch_ids.copy().T
        patch_ids_bak[~mask] = -1
        for i in range(n_id):
            ids_i = np.where(patch_ids_bak == i)
            ilc_patch(ids_i, i)

    res.s = res.s.T
    res.components = mm.components

    return res


def multi_res_comp_sep(components, instrument, data, nsides, **minimize_kwargs):
    """ Basic component separation

    Parameters
    ----------
    components: list
        List storing the :class:`Component` s of the mixing matrix
    instrument:
        Object that provides the following as a key or an attribute.

        - **frequency**
        - **depth_i** or **depth_p** (optional, frequencies are inverse-noise
          weighted according to these noise levels)

        They can be anything that is convertible to a float numpy array.
    data: ndarray or MaskedArray
        Data vector to be separated. Shape *(n_freq, ..., n_pix).*
        *...* can be

        - absent or 1: temperature maps
        - 2: polarization maps
        - 3: temperature and polarization maps (see note)

        Values equal to `hp.UNSEEN` or, if `MaskedArray`, masked values are
        neglected during the component separation process.
    nsides: seq
        Specify the ``nside`` for each free parameter of the components

    Returns
    -------
    result: dict
	See `adaptive_comp_sep`

    Note
    ----

    * During the component separation, a pixel is masked if at least one of
      its frequencies is masked.
    * If you provide temperature and polarization maps, they will constrain the
      **same** set of parameters. In particular, separation is **not** done
      independently for temperature and polarization. If you want an
      independent fitting for temperature and polarization, please launch

      >>> res_T = basic_comp_sep(component_T, instrument, data[:, 0], **kwargs)
      >>> res_P = basic_comp_sep(component_P, instrument, data[:, 1:], **kwargs)

    """
    nside_data = hp.get_nside(data[0])
    patch_ids = [
        _my_ud_grade(np.arange(_my_nside2npix(nside)), nside_data).astype(int)
        for nside in nsides]
    return adaptive_comp_sep(components, instrument, data, patch_ids,
                             **minimize_kwargs)


def harmonic_ilc(components, instrument, data, lbins=None, weights=None, iter=3):
    """ Harmonic Internal Linear Combination

    Parameters
    ----------
    components: list or tuple of lists
        `Components` of the mixing matrix. They must have no free parameter.
    instrument:
        Object that provides the following as a key or an attribute.

        - **frequency**
        - **fwhm** (arcmin) they are deconvolved before ILC

        They can be anything that is convertible to a float numpy array.
    data: ndarray or MaskedArray
        Data vector to be separated. Shape ``(n_freq, ..., n_pix)``.
        ``...`` can be 1, 3 or absent. If 3, the separation is done independently
	fot T, E and B.
        Values equal to hp.UNSEEN or, if MaskedArray, masked values are
        neglected during the component separation process.
    lbins: array
        It stores the edges of the bins that will have the same ILC weights.
        If a multipole is not in a bin but is the alms, an independent bin
	will be assigned to it
    weights: array
        If provided data are multiplied by the weights map before computing alms

    Returns
    -------
    result : dict
	It includes

        - **W**: *(ndarray)* - ILC weights for each component and possibly
	  each index of the `...` dimension in the alms.
        - **s**: *(ndarray)* - Component maps
        - **cl_in**: *(ndarray)* - Spectra of the input alm
        - **cl_out**: *(ndarray)* - Spectra of the output alm
        - **fsky**: *(ndarray)* - The input fsky used to correct the cls 

    Note
    ----

    * During the component separation, a pixel is masked if at least one of its
      frequencies is masked.
    * Output spectra are divided by the fsky. fsky is computed with the MASTER
      formula if `weights` is provided, otherwise it is the fraction of unmasked
      pixels

    """
    instrument = standardize_instrument(instrument)
    nside = hp.get_nside(data[0])
    lmax = 3 * nside - 1
    lmax = min(lmax, lbins.max())
    n_comp = len(components)
    if weights is not None:
        assert not np.any(_intersect_mask(data) * weights.astype(bool)), \
            "Weights are non-zero where the data is masked"
        fsky = np.mean(weights**2)**2 / np.mean(weights**4)
    else:
        mask = _intersect_mask(data)
        fsky = float(mask.sum()) / mask.size

    logging.info('Computing alms')
    try:
        assert np.any(instrument.Beams)
    except (AttributeError, AssertionError):
        beams = None
    else:  # Deconvolve the beam
        beams = instrument.Beams

    alms = _get_alms(data, beams, lmax, weights, iter=iter)

    logging.info('Computing ILC')
    res = harmonic_ilc_alm(components, instrument, alms, lbins, fsky)

    logging.info('Back to real')
    alms = res.s
    res.s = np.empty((n_comp,) + data.shape[1:], dtype=data.dtype)
    for c in range(n_comp):
        res.s[c] = hp.alm2map(alms[c], nside)

    return res


#Modified by Clement Leloup
def _get_alms(data, beams=None, lmax=None, weights=None, smoothing=False, iter=3):
    alms = []
    for f, fdata in enumerate(data):
        if weights is None:
            alms.append(hp.map2alm(fdata, lmax=lmax, iter=iter))
        else:
            alms.append(hp.map2alm(hp.ma(fdata)*weights, lmax=lmax, iter=iter))
        logging.info(f"{f+1} of {len(data)} complete")
    alms = np.array(alms)

    if beams is not None:
        logging.info('Correcting alms for the beams')
        for fwhm, alm in zip(beams, alms):
            bl = hp.gauss_beam(np.radians(fwhm/60.0), lmax, pol=(alm.ndim==2))
            if alm.ndim == 1:
                alm = [alm]
                bl = [bl]

            for i_alm, i_bl in zip(alm, bl.T):
                if smoothing:
                    hp.almxfl(i_alm, i_bl, inplace=True)
                else:
                    hp.almxfl(i_alm, 1.0/i_bl, inplace=True)
                    
    return alms


def _apply_harmonic_W(W,  # (..., ell, comp, freq)
                      alms):  # (freq, ..., lm)
    lmax = hp.Alm.getlmax(alms.shape[-1])
    res = np.full((W.shape[-2],) + alms.shape[1:], np.nan, dtype=alms.dtype)
    start = 0
    for i in range(0, lmax+1):
        n_m = lmax + 1 - i
        res[..., start:start+n_m] = np.einsum('...lcf,f...l->c...l',
                                              W[..., i:, :, :],
                                              alms[..., start:start+n_m])
        start += n_m
    return res


def harmonic_ilc_alm(components, instrument, alms, lbins=None, fsky=None):
    """ Internal Linear Combination of alms

    Parameters
    ----------
    components: list or tuple of lists
        `Components` of the mixing matrix. They must have no free parameter.
    instrument:
        Object that provides the following as a key or an attribute.

        - **frequency**

        It can be anything that is convertible to a float numpy array.
    alms: ndarray
        Data vector to be separated. Shape ``(n_freq, ..., lm)``.
        ``...`` can be 1, 3 or absent. The ILC weights are computed
	independently for each of its indices.
    lbins: array
        It stores the edges of the bins that will have the same ILC weights.
	If a multipole is not in a bin but is the alms, an independent bin
	will be assigned to it
    fsky: array
        If provided the output power spectra are corrected for this factor

    Returns
    -------
    result : dict
	It includes

        - **W**: *(ndarray)* - ILC weights for each component and possibly
	  each index of the `...` dimension in the alms.
        - **s**: *(ndarray)* - Alms of the cleaned components
        - **cl_in**: *(ndarray)* - Spectra of the input alm
        - **cl_out**: *(ndarray)* - Spectra of the output alm
        - **fsky**: *(ndarray)* - The input fsky used to correct the cls

    """
    cl_in = np.array([hp.alm2cl(alm) for alm in alms])

    mm = MixingMatrix(*components)
    A = mm.eval(instrument.frequency)

    cov = _empirical_harmonic_covariance(alms)
    if lbins is not None:
        for lmin, lmax in zip(lbins[:-1], lbins[1:]):
            # Average the covariances in the bin
            lmax = min(lmax, cov.shape[-1])
            dof = 2 * np.arange(lmin, lmax) + 1
            cov[..., lmin:lmax] = (
                (dof / dof.sum() * cov[..., lmin:lmax]).sum(-1)
                )[..., np.newaxis]
    cov = _regularized_inverse(cov.swapaxes(-1, -3))
    ilc_filter = np.linalg.inv(A.T @ cov @ A) @ A.T @ cov
    del cov, dof

    res = OptimizeResult()
    res.s = _apply_harmonic_W(ilc_filter, alms)

    # Craft output
    cl_out = np.array([hp.alm2cl(alm) for alm in res.s])
    res.cl_in = cl_in
    res.cl_out = cl_out
    if fsky:
        res.cl_in /= fsky
        res.cl_out /= fsky

    res.fsky = fsky
    res.W = ilc_filter

    return res


def _empirical_harmonic_covariance(alms):
    alms = np.array(alms, copy=False, order='C')
    alms = alms.view(np.float64).reshape(alms.shape+(2,))
    if alms.ndim > 3:  # Shape has to be ([Stokes], freq, lm, ri)
        alms = alms.transpose(1, 0, 2, 3)
    lmax = hp.Alm.getlmax(alms.shape[-2])

    res = (alms[..., np.newaxis, :, :lmax+1, 0]
           * alms[..., :, np.newaxis, :lmax+1, 0])  # (Stokes, freq, freq, ell)


    consumed = lmax + 1
    for i in range(1, lmax+1):
        n_m = lmax + 1 - i
        alms_m = alms[..., consumed:consumed+n_m, :]
        res[..., i:] += 2 * np.einsum('...fli,...nli->...fnl', alms_m, alms_m)
        consumed += n_m

    res /= 2 * np.arange(lmax + 1) + 1
    return res


def _regularized_inverse(cov):
    """ Covariance pseudo-inverse

    Regularize cov with the diagonal (i.e. invert the correlation matrix).
    If a row/col is noise-dominated and the noise is mostly diagonal, this
    regularization prevents the signal from being lost in the pseudo-inverse.

    Infinity and NaN are set to zero, thus overflows due to noise explosions
    (e.g. due to beam corrections) are properly handled
    """
    inv_std = np.einsum('...ii->...i', cov)
    inv_std = 1 / np.sqrt(inv_std)
    np.nan_to_num(inv_std, False, 0, 0, 0)
    np.nan_to_num(cov, False, 0, 0, 0)

    inv_cov = np.linalg.pinv(cov
                             * inv_std[..., np.newaxis]
                             * inv_std[..., np.newaxis, :])
    return inv_cov * inv_std[..., np.newaxis] * inv_std[..., np.newaxis, :]


def ilc(components, instrument, data, patch_ids=None):
    """ Internal Linear Combination

    Parameters
    ----------
    components: list or tuple of lists
        `Components` of the mixing matrix. They must have no free parameter.
    instrument:
        Object that provides the following as a key or an attribute.

        - **frequency**

        They can be anything that is convertible to a float numpy array.
    data: ndarray or MaskedArray
        Data vector to be separated. Shape ``(n_freq, ..., n_pix)``.
        ``...`` can be also absent.
        Values equal to hp.UNSEEN or, if MaskedArray, masked values are
        neglected during the component separation process.
    patch_ids: array
        It stores the id of the region over which the ILC weights are computed
        independently. It must be broadcast-compatible with data.

    Returns
    -------
    result : dict
	It includes

        - **W**: *(ndarray)* - ILC weights for each component and possibly each
          patch.
        - **freq_cov**: *(ndarray)* - Empirical covariance for each patch
        - **s**: *(ndarray)* - Component maps

    Note
    ----
    * During the component separation, a pixel is masked if at least one of its
      frequencies is masked.
    """
    # Checks
    instrument = standardize_instrument(instrument)
    np.broadcast(data, patch_ids)
    n_freq = data.shape[0]
    assert len(instrument.frequency) == n_freq,\
        "The number of frequencies does not match the number of maps provided"
    n_comp = len(components)

    # Prepare mask and set to zero all the frequencies in the masked pixels:
    # NOTE: mask are good pixels
    mask = ~_intersect_mask(data)

    mm = MixingMatrix(*components)
    A = mm.eval(instrument.frequency)

    data = data.T
    res = OptimizeResult()
    res.s = np.full(data.shape[:-1] + (n_comp,), hp.UNSEEN)

    def ilc_patch(ids_i, i_patch):
        if not np.any(ids_i):
            return
        data_patch = data[ids_i]  # data_patch is a copy (advanced indexing)
        cov = np.cov(data_patch.reshape(-1, n_freq).T)
        # Perform the inversion of the correlation instead of the covariance.
        # This allows to meaninfully invert covariances that have very noisy
        # channels.
        assert cov.ndim == 2
        cov_regularizer = np.diag(cov)**0.5 * np.diag(cov)[:, np.newaxis]**0.5
        correlation = cov / cov_regularizer
        try:
            inv_freq_cov = np.linalg.inv(correlation) / cov_regularizer
        except np.linalg.LinAlgError:
            np.set_printoptions(precision=2)
            logging.error(
                f"Empirical covariance matrix cannot be reliably inverted.\n"
                f"The domain that failed is {i_patch}.\n"
                f"Covariance matrix diagonal {np.diag(cov)}\n"
                f"Correlation matrix\n{correlation}")
            raise
        res.freq_cov[i_patch] = cov
        res.W[i_patch] = alg.W(A, inv_freq_cov)
        res.s[ids_i] = alg._mv(res.W[i_patch], data_patch)

    if patch_ids is None:
        res.freq_cov = np.full((n_freq, n_freq), hp.UNSEEN)
        res.W = np.full((n_comp, n_freq), hp.UNSEEN)
        ilc_patch(mask, np.s_[:])
    else:
        n_id = patch_ids.max() + 1
        res.freq_cov = np.full((n_id, n_freq, n_freq), hp.UNSEEN)
        res.W = np.full((n_id, n_comp, n_freq), hp.UNSEEN)
        patch_ids_bak = patch_ids.copy().T
        patch_ids_bak[~mask] = -1
        for i in range(n_id):
            ids_i = np.where(patch_ids_bak == i)
            ilc_patch(ids_i, i)

    res.s = res.s.T
    res.components = mm.components

    return res


def _get_prewhiten_factors(instrument, data_shape, nside):
    """ Derive the prewhitening factor from the sensitivity

    Parameters
    ----------
    instrument: PySM.Instrument
    data_shape: tuple
        It is expected to be `(n_freq, n_stokes, n_pix)`. `n_stokes` is used to
        define if sens_I or sens_P (or both) should be used to compute the
        factors.

        - If `n_stokes` is absent or `n_stokes == 1`, use sens_I.
        - If `n_stokes == 2`, use sens_P.
        - If `n_stokes == 3`, the factors will have shape (3, n_freq). Sens_I is
          used for [0, :], while sens_P is used for [1:, :].

    Returns
    -------
    factor: array
        prewhitening factors
    """
    try:
        if len(data_shape) < 3 or data_shape[1] == 1:
            sens = instrument.depth_i
        elif data_shape[1] == 2:
            sens = instrument.depth_p
        elif data_shape[1] == 3:
            sens = np.stack(
                (instrument.depth_i, instrument.depth_p, instrument.depth_p))
        else:
            raise ValueError(data_shape)
    except AttributeError:  # instrument has no sensitivity -> do not prewhite
        return None

    assert np.all(np.isfinite(sens))
    if nside:
        return hp.nside2resol(nside, arcmin=True) / sens
    else:
        return 12**0.5 * hp.nside2resol(1, arcmin=True) / sens


def _A_evaluator(components, instrument, prewhiten_factors=None):
    A = MixingMatrix(*components)
    A_ev = A.evaluator(instrument.frequency)
    A_dB_ev = A.diff_evaluator(instrument.frequency)
    comp_of_dB = A.comp_of_dB
    x0 = np.array([x for c in components for x in c.defaults])
    params = A.params

    if prewhiten_factors is None:
        return A_ev, A_dB_ev, comp_of_dB, x0, params

    if A.n_param:
        pw_A_ev = lambda x: prewhiten_factors[..., np.newaxis] * A_ev(x)
        pw_A_dB_ev = lambda x: [prewhiten_factors[..., np.newaxis] * A_dB_i
                                for A_dB_i in A_dB_ev(x)]
    else:
        pw_A_ev = lambda: prewhiten_factors[..., np.newaxis] * A_ev()
        pw_A_dB_ev = None

    return pw_A_ev, pw_A_dB_ev, comp_of_dB, x0, params


def _get_bounds(idss, bounds):
    res = []
    for ids, bound in zip(idss, bounds):
        n_clusters = ids.max(-1) + 1
        res += [bound] * n_clusters
    return res


def _my_nside2npix(nside):
    if nside:
        return hp.nside2npix(nside)
    else:
        return 1


def _my_ud_grade(map_in, nside_out, **kwargs):
    # As healpy.ud_grade, but it accepts map_in of nside = 0 and nside_out = 0,
    # which in this module means a single float or lenght-1 array
    if nside_out == 0:
        try:
            # Both input and output have nside = 0
            return np.array([float(map_in)])
        except TypeError:
            # This is really clunky...
            # 1) Downgrade to nside 1
            # 2) put the 12 values in the pixels of a nside 4 map that belong to
            #    the same nside 1 pixels
            # 3) Downgrade to nside 1
            # 4) pick the value of the pixel in which the 12 values were placed
            map_in = hp.ud_grade(map_in, 1, **kwargs)
            out = np.full(hp.nside2npix(4), hp.UNSEEN)
            ids = hp.ud_grade(np.arange(12), 4, **kwargs)
            out[np.where(ids == 0)[0][:12]] = map_in
            kwargs['pess'] = False
            res = hp.ud_grade(out, 1, **kwargs)
            return res[:1]
    try:
        # Input has nside = 0 (or 1)
        return hp.ud_grade(np.ones(12) * map_in,
                           nside_out, **kwargs)
    except ValueError:
        # Fall back to standard healpy ud_grade
        return hp.ud_grade(map_in, nside_out, **kwargs)


def _intersect_mask(maps):
    if hp.pixelfunc.is_ma(maps):
        mask = maps.mask
    else:
        mask = maps == hp.UNSEEN

    # Mask entire pixel if any of the frequencies in the pixel is masked
    return np.any(mask, axis=tuple(range(maps.ndim-1)))<|MERGE_RESOLUTION|>--- conflicted
+++ resolved
@@ -279,7 +279,6 @@
     return res
 
 
-<<<<<<< HEAD
 #Added by Clement Leloup
 def harmonic_comp_sep(components, instrument, data, nside, invN=None, mask=None, **minimize_kwargs):
     
@@ -349,13 +348,9 @@
     return res
 
 
-def multi_res_comp_sep(components, instrument, data, nsides, **minimize_kwargs):
-    """ Basic component separation
-=======
 def adaptive_comp_sep(components, instrument, data, patch_ids,
                       **minimize_kwargs):
     """ Arbitrary clusters for each parameter
->>>>>>> 96fe93f6
 
     Parameters
     ----------
