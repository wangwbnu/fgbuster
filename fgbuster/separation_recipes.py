--- conflicted
+++ resolved
@@ -31,11 +31,8 @@
     'weighted_comp_sep',
     'ilc',
     'harmonic_ilc',
-<<<<<<< HEAD
+    'harmonic_ilc_alm',
     'adaptive_comp_sep',
-=======
-    'harmonic_ilc_alm',
->>>>>>> 9dab1d57
     'multi_res_comp_sep',
 ]
 
