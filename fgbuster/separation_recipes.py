--- conflicted
+++ resolved
@@ -17,10 +17,8 @@
 """ High-level component separation routines
 
 """
-<<<<<<< HEAD
+
 from six import string_types
-=======
->>>>>>> b997bafd
 import logging
 import numpy as np
 from scipy.optimize import OptimizeResult
@@ -35,10 +33,7 @@
     'weighted_comp_sep',
     'ilc',
     'harmonic_ilc',
-<<<<<<< HEAD
-=======
     'harmonic_ilc_alm',
->>>>>>> b997bafd
     'multi_res_comp_sep',
 ]
 
@@ -283,7 +278,6 @@
     return res
 
 
-<<<<<<< HEAD:fgbuster/separation_recipies.py
 #Added by Clement Leloup
 def harmonic_comp_sep(components, instrument, data, nside, invN=None, mask=None, **minimize_kwargs):
     
