# FGBuster
# Copyright (C) 2019 Davide Poletti, Josquin Errard and the FGBuster developers
#
# This program is free software: you can redistribute it and/or modify
# it under the terms of the GNU General Public License as published by
# the Free Software Foundation, either version 3 of the License, or
# (at your option) any later version.
#
# This program is distributed in the hope that it will be useful,
# but WITHOUT ANY WARRANTY; without even the implied warranty of
# MERCHANTABILITY or FITNESS FOR A PARTICULAR PURPOSE.  See the
# GNU General Public License for more details.
#
# You should have received a copy of the GNU General Public License
# along with this program. If not, see <http://www.gnu.org/licenses/>.

""" Low-level component separation functions

All the routines in this module do NOT support ``numpy.ma.MaskedArray``.
In that case, you have two options

1) Index `masked_array` with a mask so that you get a standard `np.array`
   containing only unmasked values
2) Whenever it is possible, you can pass `masked_array.data` and handle the
   masked values by setting the corresponding entries of *invN* to zero
"""

# Note for developpers
# --------------------
# The functions in this file conform to the following convetions
# 1) Matrices are ndarrays. The last two dimensions are respectively the
#    codomain and the domain, the other dimensions identify the block on the
#    diagonal. For example, an M-by-N matrix that is block-diagonal, with K
#    diagonal blocks, is represented as an ndarray with shape (K, M/K, N/K).
# 2) Matrices can have multiple indices for the diagonal blocks. For
#    instance, if in the previous example K = JxL, the shape of the ndarray is
#    (J, L, M/K, N/K).
# 3) Suppose that the blocks are equal for the same index in J and different
#    index in L, the matrix can be passed as a (K, 1, M/K, M/K) ndarray, without
#    repeating equal blocks.
# 4) Vectors are just like matrices, without the domain dimension
# 5) Many functions come in pairs foo(A, invN, ...) and _foo_svd(u_e_v, ...).
#    _foo_svd does what foo is supposed to, but:
#     - instead of providing A you provide its SVD, u_e_v
#     - the domain of input and outputs matrices and vectors is prewhitend with
#       sqrt(invN)
#     - _foo_svd doesn't perform all the checks that foo is required to do
#     - foo can return the SVD, which can then be reused in _bar_svd(...)

import inspect
from time import time
import six
import numpy as np
import scipy as sp
import numdifftools
from functools import reduce


__all__ = [
    'comp_sep',
    'multi_comp_sep',
    'logL',
    'logL_dB',
    'invAtNA',
    'P',
    'P_dBdB',
    'D',
    'W',
    'W_dB',
    'W_dBdB',
    'Wd',
    'fisher_logL_dB_dB',
]


OPTIMIZE = False
_EPSILON_LOGL_DB = 1e-6


def _inv(m):
    result = np.array(map(np.linalg.inv, m.reshape((-1,)+m.shape[-2:])))
    return result.reshape(m.shape)


#Added by Clement Leloup
def _uvt(u, v):
    return np.einsum('...i,...j->...ij', u, v)


def _mv(m, v):
    return np.einsum('...ij,...j->...i', m, v, optimize=OPTIMIZE)


def _utmv(u, m, v):
    return np.einsum('...i,...ij,...j', u, m, v, optimize=OPTIMIZE)


def _mtv(m, v):
    return np.einsum('...ji,...j->...i', m, v, optimize=OPTIMIZE)


def _mm(m, n):
    return np.einsum('...ij,...jk->...ik', m, n, optimize=OPTIMIZE)


def _mtm(m, n):
    return np.einsum('...ji,...jk->...ik', m, n, optimize=OPTIMIZE)


def _mmv(m, w, v):
    return np.einsum('...ij,...jk,...k->...i', m, w, v, optimize=OPTIMIZE)


def _mtmv(m, w, v):
    return np.einsum('...ji,...jk,...k->...i', m, w, v, optimize=OPTIMIZE)


def _mmm(m, w, n):
    return np.einsum('...ij,...jk,...kh->...ih', m, w, n, optimize=OPTIMIZE)


def _mtmm(m, w, n):
    return np.einsum('...ji,...jk,...kh->...ih', m, w, n, optimize=OPTIMIZE)


def _T(x):
    # Indexes < -2 are assumed to count diagonal blocks. Therefore the transpose
    # has to swap the last two axis, not reverse the order of all the axis
    try:
        return np.swapaxes(x, -1, -2)
    except ValueError:
        return x


def _svd_sqrt_invN_A(A, invN=None, L=None):
    """ SVD of A and Cholesky factor of invN

    Prewhiten *A* according to *invN* (if either *invN* or *L* is provided) and
    return both its SVD and the Cholesky factor of *invN*.
    If you provide the Cholesky factor L, invN is ignored.
    It correctly handles blocks for invN equal to zero
    """
    if L is None and invN is not None:
        try:
            L = np.linalg.cholesky(invN)
        except np.linalg.LinAlgError:
            L = np.zeros_like(invN)
            mask = np.where(np.all(np.diagonal(invN, axis1=-1, axis2=-2),
                                   axis=-1))
            if np.any(mask):
                L[mask] = np.linalg.cholesky(invN[mask])

    if L is not None:
        A = _mtm(L, A)

    u_e_v = np.linalg.svd(A, full_matrices=False)
    return u_e_v, L


def _logL_svd(u_e_v, d):
    return 0.5 * np.linalg.norm(_mtv(u_e_v[0], d))**2


#Added by Clement Leloup
def _mism_term_logL_svd(u_e_v, N):
    return 0.5 * np.sum(np.trace(_mmm(u_e_v[0], _T(u_e_v[0]), N), axis1=-2, axis2=-1))


def logL(A, d, invN=None, return_svd=False):
    try:
        u_e_v, L = _svd_sqrt_invN_A(A, invN)
    except np.linalg.linalg.LinAlgError:
        print('SVD of A failed -> logL = -inf')
        return - np.inf

    if L is not None:
        d = _mtv(L, d)
    res = _logL_svd(u_e_v, d)

    if return_svd:
        return res, (u_e_v, L)
    return res


def _invAtNA_svd(u_e_v):
    _, e, v = u_e_v
    return _mtm(v, v / e[..., np.newaxis]**2)


def invAtNA(A, invN=None, return_svd=False):
    u_e_v, L = _svd_sqrt_invN_A(A, invN)
    res = _invAtNA_svd(u_e_v)
    if return_svd:
        return res, (u_e_v, L)
    return res


def _As_svd(u_e_v, s):
    u, e, v = u_e_v
    return _mv(u, e * _mv(v, s))


def _Wd_svd(u_e_v, d):
    u, e, v = u_e_v
    utd = _mtv(u, d)
    return _mtv(v, utd / e)


def Wd(A, d, invN=None, return_svd=False):
    u_e_v, L = _svd_sqrt_invN_A(A, invN)
    if L is not None:
        d = _mtv(L, d)
    res = _Wd_svd(u_e_v, d)
    if return_svd:
        return res, (u_e_v, L)
    return res


def _W_svd(u_e_v):
    u, e, v = u_e_v
    return _mtm(v, _T(u) / e[..., np.newaxis])


def W(A, invN=None, return_svd=False):
    u_e_v, L = _svd_sqrt_invN_A(A, invN)
    if L is None:
        res = _W_svd(u_e_v)
    else:
        res = _mm(_W_svd(u_e_v), _T(L))
    if return_svd:
        return res, (u_e_v, L)
    return res


def _P_svd(u_e_v):
    u, e, v = u_e_v
    return _mm(u, _T(u))


def P(A, invN=None, return_svd=False):
    u_e_v, L = _svd_sqrt_invN_A(A, invN)
    if L is None:
        res = _P_svd(u_e_v)
    else:
        res = _mm(_P_svd(u_e_v), _T(L))
        try:
            res = sp.linalg.solve_triangular(L, res, lower=True,
                                             overwrite_b=True, trans='T')
        except np.linalg.LinAlgError:
            return _mm(A, W(A, invN=invN))

    if return_svd:
        return res, (u_e_v, L)
    return res


def _D_svd(u_e_v):
    u, e, v = u_e_v
    return np.eye(u.shape[-2]) - _mm(u, _T(u))


def D(A, invN=None, return_svd=False):
    u_e_v, L = _svd_sqrt_invN_A(A, invN)
    if L is None:
        res = _D_svd(u_e_v)
    else:
        res = _mm(_D_svd(u_e_v), _T(L))
        try:
            res = sp.linalg.solve_triangular(L, res, lower=True,
                                             overwrite_b=True, trans='T')
        except np.linalg.LinAlgError:
            return np.eye(res.shape[-1]) - _mm(A, W(A, invN=invN))
    if return_svd:
        return res, (u_e_v, L)
    return res


def _W_dB_svd(u_e_v, A_dB, comp_of_dB):
    _raise_if_not_simple_comp_of_dB(comp_of_dB)
    u, e, v = u_e_v
    res = []
    for comp_of_dB_i, A_dB_i in zip(comp_of_dB, A_dB):
        # res = v^t e^-2 v A_dB (1 - u u^t) - v^t e^-1 u^t A_dB v^t e^-1 u^t
        inve_v = v / e[..., np.newaxis]
        slice_inve_v = inve_v[(Ellipsis,)+comp_of_dB_i]
        res_i = _mm(_mtm(inve_v, slice_inve_v), _T(A_dB_i))
        res_i -= _mmm(res_i, u, _T(u))
        res_i -= _mmm(_mmm(_T(inve_v), _T(u), A_dB_i),
                      _T(slice_inve_v), _T(u))
        res.append(res_i)
    return np.array(res)


def W_dB(A, A_dB, comp_of_dB, invN=None, return_svd=False):
    """ Derivative of W

    which could be particularly useful for the computation of residuals
    through the first order development of the map-making equation

    Parameters
    ----------
    A: ndarray
        Mixing matrix. Shape *(..., n_freq, n_comp)*
    invN: ndarray or None
        The inverse noise matrix. Shape *(..., n_freq, n_freq)*.
    A_dB : ndarray or list of ndarray
        The derivative of the mixing matrix. If list, each entry is the
        derivative with respect to a different parameter.
    comp_of_dB: tuple or list of tuples
        It allows to provide as output of *A_dB_ev* only the non-zero columns
        *A*. If list, every entry refers to a parameter.
        Unlike `comp_sep` the
        tuple(s) can have only lenght 1. The element is the index (or slice) of
        the component dimension of A (the last one) that is affected by the
        derivative: ``A_dB_ev(x)[i]`` is assumed to be the derivative of
        ``A[..., comp_of_dB[i]]``.

    Returns
    -------
    res : array
        Derivative of W. If *A_dB* is a list, ``res[i]``
        is computed from ``A_dB[i]``.
    """
    A_dB, comp_of_dB = _A_dB_and_comp_of_dB_as_compatible_list(A_dB, comp_of_dB)

    u_e_v, L = _svd_sqrt_invN_A(A, invN)
    if L is not None:
        A_dB = [_mtm(L, A_dB_i) for A_dB_i in A_dB]
    res = _W_dB_svd(u_e_v, A_dB, comp_of_dB)

    if L is not None:
        res = _mm(res, _T(L))
    if return_svd:
        return res, (u_e_v, L)
    return res


def _P_dBdB_svd(u_e_v, A_dB, A_dBdB, comp_of_dB):
    _raise_if_not_simple_comp_of_dB(comp_of_dB)
    u, e, v = u_e_v
    n_dB = len(A_dB)

    # Expand A_dB and A_dBdB to full shape
    A_dB_full = np.zeros((n_dB,)+u.shape)
    A_dBdB_full = np.zeros((n_dB, n_dB)+u.shape)
    for i in range(n_dB):
        A_dB_full[(i, Ellipsis) + comp_of_dB[i]] = A_dB[i]
        for j in range(n_dB):
            A_dBdB_full[(i, j, Ellipsis)+comp_of_dB[i]] = A_dBdB[i][j]

    # Apply diag(e^(-1)) * v to the domain of the components
    # In this basis A' = u and (A'^t A') = 1
    inve_v = v / e[..., np.newaxis]
    A_dB = _mm(A_dB_full, _T(inve_v))
    A_dBdB = _mm(A_dBdB_full, _T(inve_v))

    # Aliases that improve readability
    A = u
    A_dBj = A_dB
    A_dBi = A_dBj[:, np.newaxis, ...]
    mm = lambda *args: reduce(np.matmul, args)
    D = _D_svd(u_e_v)

    # Computation
    P_dBdB = (+ mm(D, A_dBj, _T(A_dBi), D)
              - mm(A, _T(A_dBj), A, _T(A_dBi), D)
              + mm(A, _T(A_dBdB), D)
              - mm(A, _T(A_dBi), A, _T(A_dBj), D)
              - mm(A, _T(A_dBi), D, A_dBj, _T(A))
             )
    P_dBdB += _T(P_dBdB)

    return P_dBdB


def P_dBdB(A, A_dB, A_dBdB, comp_of_dB, invN=None, return_svd=False):
    """ Second Derivative of P

    which could be useful for the computation of
    curvature of the log likelihood for any point and data vector

    Parameters
    ----------
    A : ndarray
        Mixing matrix. Shape *(..., n_freq, n_comp)*
    invN: ndarray or None
        The inverse noise matrix. Shape *(..., n_freq, n_freq)*.
    A_dB : ndarray or list of ndarray
        The derivative of the mixing matrix. If list, each entry is the
        derivative with respect to a different parameter.
    A_dBdB : ndarray or list of list of ndarray
        The second derivative of the mixing matrix. If list, each entry is the
        derivative of A_dB with respect to a different parameter.
    comp_of_dB: tuple or list of tuples
        It allows to provide as output of *A_dB_ev* only the non-zero columns
        *A*. If list, every entry refers to a parameter.
        Unlike `comp_sep` the
        tuple(s) can have only lenght 1. The element is the index (or slice) of
        the component dimension of A (the last one) that is affected by the
        derivative: ``A_dB_ev(x)[i]`` is assumed to be the derivative of
        ``A[..., comp_of_dB[i]]``.

    Returns
    -------
    res : array
        Second Derivative of P.
    """
    A_dB, comp_of_dB = _A_dB_and_comp_of_dB_as_compatible_list(A_dB, comp_of_dB)
    if not isinstance(A_dBdB, list):
        A_dBdB = [[A_dBdB]]
    assert len(A_dBdB) == len(A_dB)
    for A_dBdB_i in A_dBdB:
        assert len(A_dBdB_i) == len(A_dB)

    u_e_v, L = _svd_sqrt_invN_A(A, invN)
    if L is not None:
        A_dB = [_mtm(L, A_dB_i) for A_dB_i in A_dB]
        A_dBdB = [[_mtm(L, A_dBdB_ij)
                   for A_dBdB_ij in A_dBdB_i] for A_dBdB_i in A_dBdB]

    res = _P_dBdB_svd(u_e_v, A_dB, A_dBdB, comp_of_dB)

    if L is not None:
        invLt = np.linalg.inv(_T(L))
        res = _mmm(invLt, res, _T(L))
    if return_svd:
        return res, (u_e_v, L)
    return res


def _W_dBdB_svd(u_e_v, A_dB, A_dBdB, comp_of_dB):
    _raise_if_not_simple_comp_of_dB(comp_of_dB)
    u, e, v = u_e_v
    n_dB = len(A_dB)

    # Expand A_dB and A_dBdB to full shape
    A_dB_full = np.zeros((n_dB,)+u.shape)
    A_dBdB_full = np.zeros((n_dB, n_dB)+u.shape)
    for i in range(n_dB):
        A_dB_full[(i, Ellipsis) + comp_of_dB[i]] = A_dB[i]
        for j in range(n_dB):
            A_dBdB_full[(i, j, Ellipsis)+comp_of_dB[i]] = A_dBdB[i][j]

    # Apply diag(e^(-1)) * v to the domain of the components
    # In this basis A' = u and (A'^t A') = 1
    inve_v = v / e[..., np.newaxis]
    A_dB = _mm(A_dB_full, _T(inve_v))
    A_dBdB = _mm(A_dBdB_full, _T(inve_v))

    # Aliases that improve readability
    A = u
    A_dBj = A_dB
    A_dBi = A_dBj[:, np.newaxis, ...]

    # Compute the derivatives of M = (A^t A)^(-1)
    M_dBj = - _mtm(A_dBj, A)
    M_dBj += _T(M_dBj)
    M_dBi = M_dBj[:, np.newaxis, ...]

    M_dBdB = (- _mmm(M_dBj, _T(A_dBi), A)
              - _mtm(A_dBdB, A)
              - _mtm(A_dBi, A_dBj)
              - _mmm(_T(A_dBi), A, M_dBj))
    M_dBdB += _T(M_dBdB)

    W_dBdB = (_mm(M_dBdB, _T(A))
              + _mm(M_dBi, _T(A_dBj))
              + _mm(M_dBj, _T(A_dBi))
              + _T(A_dBdB))

    # Move back to the original basis
    W_dBdB = _mtm(inve_v, W_dBdB)

    return W_dBdB


def W_dBdB(A, A_dB, A_dBdB, comp_of_dB, invN=None, return_svd=False):
    """ Second Derivative of W

    which could be particularly useful for the computation of
    *statistical* residuals through the second order development
    of the map-making equation

    Parameters
    ----------
    A : ndarray
        Mixing matrix. Shape *(..., n_freq, n_comp)*
    invN: ndarray or None
        The inverse noise matrix. Shape *(..., n_freq, n_freq)*.
    A_dB : ndarray or list of ndarray
        The derivative of the mixing matrix. If list, each entry is the
        derivative with respect to a different parameter.
    A_dBdB : ndarray or list of list of ndarray
        The second derivative of the mixing matrix. If list, each entry is the
        derivative of A_dB with respect to a different parameter.
    comp_of_dB: tuple or list of tuples
        It allows to provide as output of *A_dB_ev* only the non-zero columns
        *A*. If list, every entry refers to a parameter.
        Unlike `comp_sep` the
        tuple(s) can have only lenght 1. The element is the index (or slice) of
        the component dimension of A (the last one) that is affected by the
        derivative: ``A_dB_ev(x)[i]`` is assumed to be the derivative of
        ``A[..., comp_of_dB[i]]``.

    Returns
    -------
    res : array
        Second Derivative of W.
    """
    A_dB, comp_of_dB = _A_dB_and_comp_of_dB_as_compatible_list(A_dB, comp_of_dB)
    if not isinstance(A_dBdB, list):
        A_dBdB = [[A_dBdB]]
    assert len(A_dBdB) == len(A_dB)
    for A_dBdB_i in A_dBdB:
        assert len(A_dBdB_i) == len(A_dB)

    u_e_v, L = _svd_sqrt_invN_A(A, invN)
    if L is not None:
        A_dB = [_mtm(L, A_dB_i) for A_dB_i in A_dB]
        A_dBdB = [[_mtm(L, A_dBdB_ij)
                   for A_dBdB_ij in A_dBdB_i] for A_dBdB_i in A_dBdB]

    res = _W_dBdB_svd(u_e_v, A_dB, A_dBdB, comp_of_dB)

    if L is not None:
        res = _mm(res, _T(L))
    if return_svd:
        return res, (u_e_v, L)
    return res


def _logL_dB_svd(u_e_v, d, A_dB, comp_of_dB):
    # logL_dB = d^t (1 - uu^t) A_dB s
    # Compute it as the dot between (1 - uu^t)d and A_dB s
    # Note that (1 - uu^t) is referred to as D (deprojector)
    u, e, v = u_e_v
    utd = _mtv(u, d)
    Dd = d - _mv(u, utd)
    with np.errstate(divide='ignore'):
        s = _mtv(v, utd / e)
    s[~np.isfinite(s)] = 0.

    diff = []
    # Iterate over the parameter types (i.e. over A_dB), compute log_dB
    # and append it to diff        
    for par_comp_of_dB, par_A_dB in zip(comp_of_dB, A_dB):
        # A_dB is compressed: it contains only the column that acts
        # on the following slice of s
        s_comp = s[..., par_comp_of_dB[0]]
        dt_D_A_dB_s = _mv(par_A_dB, s_comp) * Dd  # Only product, not sum
        try:
            ids = np.array(np.broadcast_to(par_comp_of_dB[1].T,
                                           s.T[0].shape)).T
        except IndexError:
            # The `...` dimensions were not partitioned in sub-domains over
            # which the parameters are fitted independently
            # -> do the sum and produce only one value
            diff.append(np.array([dt_D_A_dB_s.sum()]))
        else:
            # comp_of_dB specified the domains over which the sky 
            # is partitioned. They are indexed by ids.
            # Accumulate dt_D_A_dB_s for the entries that share the same id.
            # The size of the output vector is the number of domains.
            # NOTE: it assumes that ids doesn't have any missing values
            diff.append(np.bincount(
                ids.ravel(), (_mv(par_A_dB, s_comp) * Dd).sum(-1).ravel()))
    return np.concatenate(diff)

#Added by Clement Leloup
<<<<<<< HEAD
def _mism_term_logL_dB_svd(u_e_v, N, A_dB):
    
=======
def _mism_term_logL_dB_svd(u_e_v, N, A_dB, comp_of_dB):
>>>>>>> a45d3db8
    u, e, v = u_e_v
    vt_prime = _T(v)/e[..., np.newaxis, :]
    
    P = np.eye(u.shape[-2])[np.newaxis, np.newaxis, ...] - _mm(u, _T(u))
    
    n_param = len(A_dB)
    mism_dB = np.empty(n_param)
    for i in range(n_param):
<<<<<<< HEAD
        print(A_dB.shape, vt_prime)
        exit()
        H_dB = alg._uvt(A_dB[i].reshape(A_dB.shape[1:-1]), alg._T(vt_prime)[..., comp_of_dB[i][0],:].reshape(alg._T(vt_prime).shape[:-1]))
        #H_dB = _mm(A_dB[i], _T(v)/e[..., np.newaxis, :])
=======
        H_dB = _uvt(A_dB[i].reshape(A_dB[i].shape[:-1]), _T(vt_prime)[..., comp_of_dB[i][0],:].reshape(_T(vt_prime).shape[:-1]))
>>>>>>> a45d3db8
        mism_dB[i] = np.sum(np.trace(_mmm(P, _mm(H_dB, _T(u)), N), axis1=-2, axis2=-1))

    return mism_dB


def logL_dB(A, d, invN, A_dB, comp_of_dB=np.s_[:], return_svd=False):
    """ Derivative of the log likelihood

    Parameters
    ----------
    A: ndarray
        Mixing matrix. Shape *(..., n_freq, n_comp)*
    d: ndarray
        The data vector. Shape *(..., n_freq)*.
    invN: ndarray or None
        The inverse noise matrix. Shape *(..., n_freq, n_freq)*.
    A_dB : ndarray or list of ndarray
        The derivative of the mixing matrix. If list, each entry is the
        derivative with respect to a different parameter.
    comp_of_dB: tuple or list of tuples
        It allows to provide as output of *A_dB_ev* only the non-zero columns
        *A*. If list, every entry refers to a parameter.
        Tuple(s) can have lenght 1 or 2. The first element is the index
        (or slice) of the component dimension of A (the last one) that is
        affected by the derivative: ``A_dB_ev(x)[i]`` is assumed to be the
        derivative of ``A[..., comp_of_dB[i]]``. The second element of the
        touple, if present, is an array of integers. It can be used to specify
        that the same parameter is actually fitted for indpendentely on
        different sections of the *...* dimension(s). The index identifying
        these regions are collected in the array.

    Returns
    -------
    diff : array
        Derivative of the spectral likelihood. If *A_dB* is a list, ``diff[i]``
        is computed from ``A_dB[i]``.

    Note
    ----
    The *...* in the shape of the arguments denote any extra set of dimensions.
    They have to be compatible among different arguments in the `numpy`
    broadcasting sense.
    """
    A_dB, comp_of_dB = _A_dB_and_comp_of_dB_as_compatible_list(A_dB, comp_of_dB)

    u_e_v, L = _svd_sqrt_invN_A(A, invN)
    if L is not None:
        A_dB = [_mtm(L, A_dB_i) for A_dB_i in A_dB]
        d = _mtv(L, d)
    res = _logL_dB_svd(u_e_v, d, A_dB, comp_of_dB)
    if return_svd:
        return res, (u_e_v, L)
    return res


def _A_dB_and_comp_of_dB_as_compatible_list(A_dB, comp_of_dB):
    if not isinstance(A_dB, list):
        A_dB = [A_dB]

    if isinstance(comp_of_dB, list):
        assert len(A_dB) == len(comp_of_dB)
    else:
        comp_of_dB = [comp_of_dB] * len(A_dB)

    # The following ensures that s[..., comp_of_dB[i]] still has all the axes
    comp_of_dB = [_turn_into_slice_if_integer(c) for c in comp_of_dB]

    return A_dB, comp_of_dB


def _turn_into_slice_if_integer(index_expression):
    # When you index an array with an integer you lose one dimension.
    # To avoid this we turn the integer into a slice
    res = []
    if not isinstance(index_expression, tuple):
        index_expression = (index_expression,)
    for i in index_expression:
        if isinstance(i, six.integer_types):
            res.append(slice(i, i+1, None))
        else:
            res.append(i)
    return tuple(res)


def _A_dB_ev_and_comp_of_dB_as_compatible_list(A_dB_ev, comp_of_dB, x):
    # XXX: It can be expansive. Make the user responsible for these checks?
    if A_dB_ev is None:
        return None, None
    A_dB = A_dB_ev(x)
    if not isinstance(A_dB, list):
        A_dB_ev = lambda x: [A_dB_ev(x)]
        A_dB = [A_dB]

    if isinstance(comp_of_dB, list):
        assert len(A_dB) == len(comp_of_dB)
    else:
        comp_of_dB = [comp_of_dB] * len(A_dB)

    # The following ensures that s[..., comp_of_dB[i]] still has all the axes
    comp_of_dB = [_turn_into_slice_if_integer(c) for c in comp_of_dB]

    return A_dB_ev, comp_of_dB


def _is_simple_comp_of_dB(comp_of_dB):
    return all([len(comp_of_dB_i) == 1 for comp_of_dB_i in comp_of_dB])


def _raise_if_not_simple_comp_of_dB(comp_of_dB):
    if not _is_simple_comp_of_dB(comp_of_dB):
        raise NotImplementedError(
            "This routine supports only simple comp_of_dB, which containt only "
            "the slice of the component dimension. "
            "You may be trying to compute it for maps of parameters.")


#Modified by Clement Leloup
def _fisher_logL_dB_dB_svd(u_e_v, s, A_dB, comp_of_dB, N=None, L=None, A_dBdB=None):
    
    _raise_if_not_simple_comp_of_dB(comp_of_dB)

    if N is not None:
        assert L is not None
        assert A_dBdB is not None
        N = _mtmm(L, N, L)
    
    u, e, v = u_e_v
    vt_prime = _T(v)/e[..., np.newaxis, :]
    P = np.eye(u.shape[-2])[np.newaxis, np.newaxis, ...] - _mm(u, _T(u))

    # if not _is_simple_comp_of_dB(comp_of_dB):
    # if _is_simple_comp_of_dB(comp_of_dB):
    D_A_dB_s = []
    mism_term = np.zeros((len(A_dB), len(A_dB)))
    for i in range(len(A_dB)):
        A_dB_s = _mv(A_dB[i], s[(Ellipsis,) + comp_of_dB[i]])
        D_A_dB_s.append(A_dB_s - _mv(u, _mtv(u, A_dB_s)))

        if N is not None:
            for j in range(len(A_dB)):
                H_dB = _uvt(A_dB[i].reshape(A_dB[i].shape[:-1]), _T(vt_prime)[..., comp_of_dB[i][0],:].reshape(_T(vt_prime).shape[:-1]))
                H_dB_prime = _uvt(A_dB[j].reshape(A_dB[j].shape[:-1]), _T(vt_prime)[..., comp_of_dB[j][0],:].reshape(_T(vt_prime).shape[:-1]))
                H_dBdB = _uvt(A_dBdB[i][j].reshape(A_dBdB[i][j].shape[:-1]), _T(vt_prime)[..., comp_of_dB[i][0],:].reshape(_T(vt_prime).shape[:-1]))

                m1 = _mmm(P, H_dBdB, _T(u))
                m2 = - _mtmm(_mm(H_dB_prime, _T(u)), P, _mm(H_dB, _T(u)))
                m3 = - _mmm(P, _mm(H_dB, _T(u)), _mm(H_dB_prime, _T(u)))
                m4 = - _mmm(P, _mm(H_dB_prime, _T(u)), _mm(H_dB, _T(u)))
                m5 = _mmm(P, _mm(H_dB, _T(H_dB_prime)), P)

                mism_term[i, j] = np.sum(np.trace(_mm(m1+m2+m3+m4+m5, N), axis1=-2, axis2=-1))

    L_dB_dB = np.array([[np.sum(i*j) for i in D_A_dB_s] for j in D_A_dB_s])
        
    if N is None:
        return L_dB_dB
    else:
        return L_dB_dB + mism_term
    """
    else:
        D_A_dB_s = []
        # comp_of_dB is a list of (slice, patches ids)
        # defined for each spectral parameters
        for par_comp_of_dB, par_A_dB in zip(comp_of_dB, A_dB):
            try:
                # ids are the sky pixels actually contained
                # by the patch ids mentioned above
                ids = np.array(np.broadcast_to(par_comp_of_dB[1].T,
                                               s.T[0].shape)).T
            except IndexError:
                for i in range(len(par_A_dB)):
                    A_dB_s = _mv(par_A_dB[i], s[(Ellipsis,) + par_comp_of_dB[i]])
                    D_A_dB_s.append(A_dB_s - _mv(u, _mtv(u, A_dB_s)))
            else:
                # we select the dimension of the sky signal
                # corresponding to the derivative
                s_comp = s[..., par_comp_of_dB[0]]

                # dA/dB . s
                A_dB_s = _mv(par_A_dB, s_comp)

                # filtering the ids pixels
                D_A_dB_s_loc =  np.bincount(
                        ids.ravel(), (A_dB_s - _mv(u, _mtv(u, A_dB_s))).sum(-1).ravel())

                # keep on acccumulating products
                # each element is of size len(patch ids = number of free spectral parameters)
                D_A_dB_s.append(D_A_dB_s_loc)

        # total number of free spectral parameters
        Nfreespec=0
        for i in range(len(D_A_dB_s)):
            for p in range(len(D_A_dB_s[i])):
                Nfreespec += 1

        import healpy as hp
        ### fisher is of size number of free spectral parameters ** 2
        fisher = np.zeros((Nfreespec, Nfreespec))
        # loop over free parameters
        # nlarge_pixels = np.zeros((len(D_A_dB_s), len(D_A_dB_s)))
        # nsmall_pixels = np.zeros((len(D_A_dB_s), len(D_A_dB_s)))
        # blocks_shape = []

        ind = 0
        for i in range(len(D_A_dB_s)):
            npix_beta_i = len(D_A_dB_s[i])
            for pixi in range(npix_beta_i):
                ind_ = 0
                for j in range(len(D_A_dB_s)):
                    npix_beta_j = len(D_A_dB_s[j])
                    for pixj in range(npix_beta_j):

                        if npix_beta_j != npix_beta_i:
                            # the two spectral indices have different 
                            # resolutions. Only the pixels which are 
                            # overlapping can have non-zero contribution
                            # case 1. npix_i > npix_j 
                            if npix_beta_i > npix_beta_j:
                                map_one = np.zeros(npix_beta_j)
                                map_one[pixj] = 1.0
                                if npix_beta_j == 1:
                                    # in case nside=0 for the largest resolution
                                    pix_within_pix = range(npix_beta_i)
                                else:
                                    pix_within_pix = np.where( hp.ud_grade(map_one, 
                                        nside_out=hp.npix2nside(npix_beta_i)) == 1)[0]
                                fisher[ind,ind_] += np.sum(D_A_dB_s[i][pix_within_pix]*D_A_dB_s[j][pixj])
                            # case 2. npix_j > npix_i 
                            else:
                                map_one = np.zeros(npix_beta_i)
                                map_one[pixi] = 1.0
                                if npix_beta_i == 1:
                                    # in case nside=0 for the largest resolution
                                    pix_within_pix = range(npix_beta_j)
                                else:
                                    pix_within_pix = np.where( hp.ud_grade(map_one, 
                                        nside_out=hp.npix2nside(npix_beta_j)) == 1)[0]
                                fisher[ind,ind_] += np.sum(D_A_dB_s[i][pixi]*D_A_dB_s[j][pix_within_pix])
                        else:
                            if pixi == pixj:
                                fisher[ind,ind_] += D_A_dB_s[i][pixi]*D_A_dB_s[j][pixj]
                        ind_ += 1
                ind += 1
        
        print fisher
        import pylab as pl
        pl.figure()
        pl.semilogy(np.abs(np.diag(fisher)))

        pl.figure()
        pl.matshow(np.log10(np.abs(fisher)))
        pl.colorbar()
        pl.show()
        exit()

        return fisher
    """        


def fisher_logL_dB_dB(A, s, A_dB, comp_of_dB, invN=None, return_svd=False):
    A_dB, comp_of_dB = _A_dB_and_comp_of_dB_as_compatible_list(A_dB, comp_of_dB)
    u_e_v, L = _svd_sqrt_invN_A(A, invN)
    if L is not None:
        A_dB = [_mtm(L, A_dB_i) for A_dB_i in A_dB]
    res = _fisher_logL_dB_dB_svd(u_e_v, s, A_dB, comp_of_dB)
    if return_svd:
        return res, (u_e_v, L)
    return res


#Modified by Clement Leloup
def _build_bound_inv_logL_and_logL_dB(A_ev, d, invN,
                                      A_dB_ev=None, comp_of_dB=None, N_true=None):
    # XXX: Turn this function into a class?
    """ Produce the functions -logL(x) and -logL_dB(x)

    Keep in the memory the the quantities computed for the last value of x.
    If x of the next call coincide with the last one, recycle the pre-computed
    quantities. It gives ~2x speedup if you often compute both -logL and
    -logL_dB for the same x.
    """
    L = [None]
    x_old = [None]
    u_e_v_old = [None]
    A_dB_old = [None]
    A_dB_big_old = [None]
    pw_d = [None]

    def _update_old(x):
        # If x is different from the last one, update the SVD
        if not np.all(x == x_old[0]):
            u_e_v_old[0], L[0] = _svd_sqrt_invN_A(A_ev(x), invN, L[0])
            if A_dB_ev is not None:
                if L[0] is None:
                    A_dB_old[0] = A_dB_ev(x)
                else:
                    A_dB_old[0] = [_mtm(L[0], A_dB_i) for A_dB_i in A_dB_ev(x)]
            x_old[0] = x
            if pw_d[0] is None:  # If this is the first call, prewhiten d
                if L[0] is None:
                    pw_d[0] = d
                else:
                    pw_d[0] = _mtv(L[0], d)

    #Modified by Clement Leloup
    if N_true is None:
        def _inv_logL(x):
            try:
                _update_old(x)
            except np.linalg.linalg.LinAlgError:
                print('SVD of A failed -> logL = -inf')
                return np.inf
            return - _logL_svd(u_e_v_old[0], pw_d[0])

        if A_dB_ev is None:
            def _inv_logL_dB(x):
                return sp.optimize.approx_fprime(x, _inv_logL, _EPSILON_LOGL_DB)
        else:
            def _inv_logL_dB(x):
                try:
                    _update_old(x)
                except np.linalg.linalg.LinAlgError:
                    print('SVD of A failed -> logL_dB not updated')
                return - _logL_dB_svd(u_e_v_old[0], pw_d[0],
                                      A_dB_old[0], comp_of_dB)

    else:
        def _inv_logL(x):
            try:
                _update_old(x)
            except np.linalg.linalg.LinAlgError:
                print('SVD of A failed -> logL = -inf')
                return np.inf            
            return - _logL_svd(u_e_v_old[0], pw_d[0]) - _mism_term_logL_svd(u_e_v_old[0], _mtmm(L[0], N_true, L[0]))
        
        if A_dB_ev is None:
            def _inv_logL_dB(x):
                return sp.optimize.approx_fprime(x, _inv_logL, _EPSILON_LOGL_DB)
        else:
            def _inv_logL_dB(x):
                try:
                    _update_old(x)
                except np.linalg.linalg.LinAlgError:
                    print('SVD of A failed -> logL_dB not updated')
                return - _logL_dB_svd(u_e_v_old[0], pw_d[0],
                                      A_dB_old[0], comp_of_dB) - _mism_term_logL_dB_svd(u_e_v_old[0], _mtmm(L[0], N_true, L[0]), A_dB_old[0], comp_of_dB)


    return _inv_logL, _inv_logL_dB, (u_e_v_old, A_dB_old, x_old, pw_d)


#Modified by Clement Leloup
def comp_sep(A_ev, d, invN, A_dB_ev, comp_of_dB, *minimize_args, N_true=None, A_dBdB_ev=None, **minimize_kwargs):
    """ Perform component separation

    Build the (inverse) spectral likelihood and minimize it to estimate the
    parameters of the mixing matrix. Separate the components using the best-fit
    mixing matrix.

    Parameters
    ----------
    A_ev : function
        The evaluator of the mixing matrix. It takes a float or an array as
        argument and returns the mixing matrix, a ndarray with shape
        *(..., n_freq, n_comp)*
    d: ndarray
        The data vector. Shape *(..., n_freq)*.
    invN: ndarray or None
        The inverse noise matrix. Shape *(..., n_freq, n_freq)*.
    A_dB_ev : function
        The evaluator of the derivative of the mixing matrix.
        It returns a list, each entry is the derivative with respect to a
        different parameter.
    comp_of_dB: tuple or list of tuples
        It allows to provide as output of *A_dB_ev* only the non-zero columns
        *A*. If list, every entry refers to a parameter.
        Tuple(s) can have lenght 1 or 2. The first element is the index
        (or slice) of the component dimension of A (the last one) that is
        affected by the derivative: ``A_dB_ev(x)[i]`` is assumed to be the
        derivative of ``A[..., comp_of_dB[i]]``. The second element of the
        touple, if present, is an array of integers. It can be used to specify
        that the same parameter is actually fitted for indpendentely on
        different sections of the *...* dimension(s). The index identifying
        these regions are collected in the array.
    minimize_args: list
        Positional arguments to be passed to `scipy.optimize.minimize`.
        At this moment it just contains *x0*, the initial guess for the spectral
        parameters
    minimize_kwargs: dict
        Keyword arguments to be passed to `scipy.optimize.minimize`.
        A good choice for most cases is
        ``minimize_kwargs = {'tol': 1, options: {'disp': True}}``. *tol* depends
        on both the solver and your signal to noise: it should ensure that the
        difference between the best fit -logL and and the minimum is well less
        then 1, without exagereting (a difference of 1e-4 is useless).
        *disp* also triggers a verbose callback that monitors the convergence.

    Returns
    -------
    result : scipy.optimze.OptimizeResult (dict)
        Result of the spectral likelihood maximisation
        It is the output of `scipy.optimize.minimize`, plus some extra.
        It includes

	- **x**: *(ndarray)* - the best-fit spectra indices
        - **Sigma**: *(ndarray)* - the semi-analytic covariance of the best-fit
          spectra indices patch.
        - **s**: *(ndarray)* - Separated components, Shape *(..., n_comp)*
        - **invAtNA** : *(ndarray)* - Covariance of the separated components.
          Shape *(..., n_comp, n_comp)*

    Note
    ----
    The *...* in the arguments denote any extra set of dimension. They have to
    be compatible among different arguments in the `numpy` broadcasting sense.
    """
    # If mixing matrix is fixed, separate and return
    if isinstance(A_ev, np.ndarray):
        res = sp.optimize.OptimizeResult()
        res.s, (u_e_v, L) = Wd(A_ev, d, invN, True)
        res.invAtNA = _invAtNA_svd(u_e_v)
        if L is not None:
            d = _mtv(L, d)
        res.chi = d - _As_svd(u_e_v, res.s)
        return res
    else:
        # Mixing matrix has free paramters: check that x0 was provided
        assert minimize_args
        assert len(minimize_args[0])

    # Check input
    if A_dB_ev is not None:
        A_dB_ev, comp_of_dB = _A_dB_ev_and_comp_of_dB_as_compatible_list(
            A_dB_ev, comp_of_dB, minimize_args[0])
    if 'options' in minimize_kwargs and 'disp' in minimize_kwargs['options']:
        disp = minimize_kwargs['options']['disp']
    else:
        disp = False

    # Prepare functions for minimize
    #Modified by Clement Leloup
    fun, jac, last_values = _build_bound_inv_logL_and_logL_dB(
        A_ev, d, invN, A_dB_ev, comp_of_dB, N_true)
    minimize_kwargs['jac'] = jac

    # Gather minmize arguments
    if disp and 'callback' not in minimize_kwargs:
        minimize_kwargs['callback'] = verbose_callback()

    # Likelihood maximization
    res = sp.optimize.minimize(fun, *minimize_args, **minimize_kwargs)

    # Gather results
    u_e_v_last, A_dB_last, x_last, pw_d = last_values
    _, L = _svd_sqrt_invN_A(A_ev(x_last), invN)
    if not np.all(x_last[0] == res.x):
        fun(res.x) #  Make sure that last_values refer to the minimum

    #Modified by Clement Leloup
    if A_dBdB_ev is not None:
        A_dBdB_last = A_dBdB_ev(x_last[0])
    else:
        A_dBdB_last = None

    res.s = _Wd_svd(u_e_v_last[0], pw_d[0])
    res.invAtNA = _invAtNA_svd(u_e_v_last[0])
    res.chi = pw_d[0] - _As_svd(u_e_v_last[0], res.s)
    
    """
    fisher = _fisher_logL_dB_dB_svd(u_e_v_last[0], res.s,
                            A_dB_last[0], comp_of_dB)
    print np.shape(fisher)
    print 'fisher = ', fisher 
    import pylab as pl
    pl.figure()
    # pl.matshow(np.log10(np.abs(fisher)))
    pl.matshow(fisher)
    pl.colorbar()
    # pl.loglog(np.abs(np.diag(fisher)))
    # print np.diag(fisher)
    pl.show()
    exit()
    """

    if _is_simple_comp_of_dB(comp_of_dB):
        if A_dB_ev is None:
            fisher = numdifftools.Hessian(fun)(res.x)  # TODO: something cheaper
        else:
            #Modified by Clement Leloup
            fisher = _fisher_logL_dB_dB_svd(u_e_v_last[0], res.s,
                                            A_dB_last[0], comp_of_dB, N_true, L, A_dBdB_last)
            As_dB = (_mv(A_dB_i, res.s[comp_of_dB_i])
                     for A_dB_i, comp_of_dB_i in zip(A_dB_last[0], comp_of_dB))
            res.chi_dB = []
            for comp_of_dB_i, As_dB_i in zip(comp_of_dB, As_dB):
                res.chi_dB.append(np.sum(res.chi * As_dB_i, -1)
                                  / np.linalg.norm(As_dB_i, axis=-1))
        try:
            res.Sigma = np.linalg.inv(fisher)
        except np.linalg.LinAlgError:
            res.Sigma = fisher * np.nan
        res.Sigma_inv = fisher

    return res


def multi_comp_sep(A_ev, d, invN, A_dB_ev, comp_of_dB, patch_ids,
                   *minimize_args, **minimize_kargs):
    """ Perform component separation

    Run an independent :func:`comp_sep` for entries identified by *patch_ids*
    and gathers the result.

    Parameters
    ----------
    A_ev : function or ndarray
        The evaluator of the mixing matrix. It takes a float or an array as
        argument and returns the mixing matrix, a ndarray with shape
        *(..., n_freq, n_comp)*
        If list, the i-th entry is the evaluator of the i-th patch.
    d : ndarray
        The data vector. Shape *(..., n_freq)*.
    invN : ndarray or None
        The inverse noise matrix. Shape *(..., n_freq, n_freq)*.
        If a block of *invN* has a diagonal element equal to zero the
        corresponding entries of *d* are masked.
    A_dB_ev : function
        The evaluator of the derivative of the mixing matrix.
        It returns a list, each entry is the derivative with respect to a
        different parameter.
    comp_of_dB: tuple or list of tuples
        It allows to provide as output of *A_dB_ev* only the non-zero columns
        *A*. If list, every entry refers to a parameter.
        Due to the presence of the `patch_ids` arguemnt, unlike `comp_sep` the
        tuple(s) can have only lenght 1. The element is the index (or slice) of
        the component dimension of A (the last one) that is affected by the
        derivative: ``A_dB_ev(x)[i]`` is assumed to be the derivative of
        ``A[..., comp_of_dB[i]]``.
    patch_ids : array
        id of regions.
    minimize_args : list
        Positional arguments to be passed to `scipy.optimize.minimize`.
        At this moment, it just contains *x0*, the initial guess for the
        spectral parameters. It is required if A_ev is a function and ignored
        otherwise.
    minimize_kwargs : dict
        Keyword arguments to be passed to `scipy.optimize.minimize`.
        A good choice for most cases is
        ``minimize_kwargs = {'tol': 1, options: {'disp': True}}``. *tol* depends
        on both the solver and your signal-to-noise: it should ensure that the
        difference between the best fit -logL and the minimum is way less
        than 1, without exagerating (a difference of 1e-4 is useless).
        *disp* also triggers a verbose callback that monitors the convergence.

    Returns
    -------
    result: dict
        It gathers the results of the component separation on each patch.
	It includes

	- **x**: *(ndarray)* - ``x[i]`` contains the best-fit spectra indices
          from the i-th patch.  Shape *(n_patches, n_param)*
        - **Sigma**: *(ndarray)* - ``Sigma[i]`` contains the semi-analytic
          covariance of the best-fit spectra indices estimated from the `i`-th
          patch.  Shape *(n_patches, n_param, n_param)*
        - **s**: *(ndarray)* - Separated components, collected from all the
          patches.  Shape *(..., n_comp)*
        - **patch_res**: *(list)* - the i-th entry is the result of
          :func:`comp_sep` on ``patch_ids == i`` (with the exception of the
          quantities collected from all the patches)

    Note
    ----
    The *...* in the arguments denote any extra set of dimension. They have to
    be compatible among different arguments in the `numpy` broadcasting sense.
    """
    # TODO: add the possibility of patch specific x0
    assert np.all(patch_ids >= 0)
    max_id = patch_ids.max()

    def patch_comp_sep(patch_id):
        if isinstance(A_ev, list):
            # Allow different A_ev (and A_dB_ev) for each index, not supported
            # yet
            patch_A_ev = A_ev[patch_id]
            if A_dB_ev is None:
                patch_A_dB_ev = None
                patch_comp_of_dB = None
            else:
                patch_A_dB_ev = A_dB_ev[patch_id]
                patch_comp_of_dB = comp_of_dB[patch_id]
        else:
            patch_A_ev = A_ev
            patch_A_dB_ev = A_dB_ev
            patch_comp_of_dB = comp_of_dB

        patch_mask = patch_ids == patch_id
        if not np.any(patch_mask):
            return None
        patch_d = d[patch_mask]
        if invN is None:
            patch_invN = None
        else:
            patch_invN = _indexed_matrix(invN, d.shape, patch_mask)
        return comp_sep(patch_A_ev, patch_d, patch_invN,
                        patch_A_dB_ev, patch_comp_of_dB,
                        *minimize_args, **minimize_kargs)

    # Separation
    res = sp.optimize.OptimizeResult()
    res.patch_res = [patch_comp_sep(patch_id) for patch_id in range(max_id+1)]

    # Collect results
    n_comp = next(r for r in res.patch_res if r is not None).s.shape[-1]
    res.s = np.full((d.shape[:-1]+(n_comp,)), np.NaN) # NaN for testing
    res.invAtNA = np.full((d.shape[:-1]+(n_comp, n_comp)), np.NaN) # NaN for testing
    res.chi = np.full(d.shape, np.NaN) # NaN for testing

    for patch_id in range(max_id+1):
        mask = patch_ids == patch_id
        if np.any(mask):
            res.s[mask] = res.patch_res[patch_id].s
            del res.patch_res[patch_id].s
            res.invAtNA[mask] = res.patch_res[patch_id].invAtNA
            del res.patch_res[patch_id].invAtNA
            res.chi[mask] = res.patch_res[patch_id].chi
            del res.patch_res[patch_id].chi

    try:
        res.x = np.array([minimize_args[0] * np.nan if r is None else
                          r.x for r in res.patch_res])
        res.Sigma = np.array([
            minimize_args[0] * minimize_args[0][:, np.newaxis] * np.nan
            if r is None else r.Sigma for r in res.patch_res])
        for r in res.patch_res:
            if r is not None:
                del r.x
                del r.Sigma
    except (AttributeError, IndexError):
        # No Sigma: constant mixing matrix or too too many parameters
        pass

    try:
        n_param = len(comp_of_dB)
    except TypeError:
        n_param = 0

    try:
        # Does not work if patch_ids has more than one dimension
        for i in range(n_param):
            shape_chi_dB = patch_ids.shape+res.patch_res[0].chi_dB[i].shape[1:]
            if i == 0:
                res.chi_dB = []
            res.chi_dB.append(np.full(shape_chi_dB, np.NaN)) # NaN for testing
    #except (AttributeError, TypeError):  # No chi_dB (no A_dB_ev)
    except AttributeError:  # No chi_dB (no A_dB_ev)
        pass
    else:
        for i in range(n_param):
            for patch_id in range(max_id+1):
                mask = patch_ids == patch_id
                if np.any(mask):
                    res.chi_dB[i][mask] = res.patch_res[patch_id].chi_dB[i]
        if n_param:
            for r in res.patch_res:
                if r is not None:
                    del r.chi_dB

    return res


# Added by Clement Leloup
def _format_A_dB(A_dB, x, size):
    """ Format a mixing matrix derivative

    The mixing matrix derivatives are stored as 1d array including only the column on which it acts.
    This function reproduces the 2d shape of the derivatives.

    """
    
    A_dB = np.asarray(A_dB)
    A_dB_fmt = np.zeros((A_dB.shape[0], A_dB.shape[1], size))
    x_ind = np.repeat(np.arange(1, size), x.shape[0]/(size-1))

    for i in np.arange(A_dB.shape[0]):
        A_dB_fmt[i,:,x_ind[i]] = A_dB[i,:,0]

    return A_dB_fmt

def _indexed_matrix(matrix, data_shape, data_indexing):
    """ Indexing of a (possibly compressed) matrix

    Given the indexing of a vector, index a matrix that is broadcastable to the
    shape of the vector.

    In other words,

        _mv(matrix, data)[data_indexing]

    gives the same result as

        _mv(_indexed_matrix(matrix, data.shape, data_indexing),
            data[data_indexing])

    """
    if not isinstance(data_indexing, tuple):
        data_indexing = (data_indexing, )
    matrix_indexing = []
    data_extra_dims = len(data_shape) - len(matrix.shape) + 1
    for i_dim, indexing in enumerate(data_indexing, data_extra_dims):
        if i_dim >= 0:
            if matrix.shape[i_dim] == 1:
                matrix_indexing.append(slice(None))
            else:
                matrix_indexing.append(indexing)
    return matrix[tuple(matrix_indexing)]


def verbose_callback():
    """ Provide a verbose callback function

    NOTE
    ----
    Currently, tested for the bfgs method. It can raise `KeyError` for other
    methods.
    """
    start = time()
    old_old_time = [start]
    old_old_fval = [None]
    def callback(xk):
        k = _get_from_caller('k') + 1
        func_calls = _get_from_caller('func_calls')[0]
        old_fval = _get_from_caller('old_fval')
        old_time = time()
        try:
            logL_message = 'Delta(-logL) = %f' % (old_fval - old_old_fval[0])
        except TypeError:
            logL_message = 'First -logL = %f' % old_fval
        message = [
            'Iter %i' % k,
            'x = %s' % np.array2string(xk),
            logL_message,
            'N Eval = %i' % func_calls,
            'Iter sec = %.2f' % (old_time - old_old_time[0]),
            'Cum sec = %.2f' % (old_time - start),
            ]
<<<<<<< HEAD
        print('\t'.join(message))
        old_old_fval[0] = old_fval
        old_old_time[0] = old_time

    print('Minimization started')
    return callback


def _get_from_caller(name):
    """ Get the *name* variable from the scope immediately above

    NOTE
    ----
    Kludge for retrieving information from inside scipy.optimize.minimize
    """
    caller = inspect.currentframe().f_back.f_back
    return caller.f_locals[name]
                                                       
=======
  
>>>>>>> a45d3db8
<|MERGE_RESOLUTION|>--- conflicted
+++ resolved
@@ -567,12 +567,7 @@
     return np.concatenate(diff)
 
 #Added by Clement Leloup
-<<<<<<< HEAD
-def _mism_term_logL_dB_svd(u_e_v, N, A_dB):
-    
-=======
 def _mism_term_logL_dB_svd(u_e_v, N, A_dB, comp_of_dB):
->>>>>>> a45d3db8
     u, e, v = u_e_v
     vt_prime = _T(v)/e[..., np.newaxis, :]
     
@@ -581,14 +576,7 @@
     n_param = len(A_dB)
     mism_dB = np.empty(n_param)
     for i in range(n_param):
-<<<<<<< HEAD
-        print(A_dB.shape, vt_prime)
-        exit()
-        H_dB = alg._uvt(A_dB[i].reshape(A_dB.shape[1:-1]), alg._T(vt_prime)[..., comp_of_dB[i][0],:].reshape(alg._T(vt_prime).shape[:-1]))
-        #H_dB = _mm(A_dB[i], _T(v)/e[..., np.newaxis, :])
-=======
         H_dB = _uvt(A_dB[i].reshape(A_dB[i].shape[:-1]), _T(vt_prime)[..., comp_of_dB[i][0],:].reshape(_T(vt_prime).shape[:-1]))
->>>>>>> a45d3db8
         mism_dB[i] = np.sum(np.trace(_mmm(P, _mm(H_dB, _T(u)), N), axis1=-2, axis2=-1))
 
     return mism_dB
@@ -1335,7 +1323,6 @@
             'Iter sec = %.2f' % (old_time - old_old_time[0]),
             'Cum sec = %.2f' % (old_time - start),
             ]
-<<<<<<< HEAD
         print('\t'.join(message))
         old_old_fval[0] = old_fval
         old_old_time[0] = old_time
@@ -1352,8 +1339,4 @@
     Kludge for retrieving information from inside scipy.optimize.minimize
     """
     caller = inspect.currentframe().f_back.f_back
-    return caller.f_locals[name]
-                                                       
-=======
-  
->>>>>>> a45d3db8
+    return caller.f_locals[name]