--- conflicted
+++ resolved
@@ -23,12 +23,9 @@
 import scipy as sp
 from .algebra import comp_sep, W_dBdB, W_dB, W, _mmm, _utmv, _mmv, _mv, _T, _mtmm
 from .mixingmatrix import MixingMatrix
-<<<<<<< HEAD
 from .separation_recipes import _force_keys_as_attributes, _format_alms
+from .observation_helpers import standardize_instrument
 import sys
-=======
-from .observation_helpers import standardize_instrument
->>>>>>> b997bafd
 
 
 __all__ = [
@@ -661,33 +658,23 @@
 
 
 def _get_Cl_noise(instrument, A, lmax):
-<<<<<<< HEAD
 
     #Modified by Clement Leloup
     nl = harmonic_noise_cov(instrument, lmax)
     
-=======
+    AtNA = np.einsum('fi, fl, fj -> lij', A, nl, A)
+    inv_AtNA = np.linalg.inv(AtNA)
+    return inv_AtNA.swapaxes(-3, -1)
+
+#Added by Clement Leloup
+def harmonic_noise_cov(instrument, lmax):
+
     try:
         bl = np.array([hp.gauss_beam(np.radians(b/60.), lmax=lmax)
                        for b in instrument.fwhm])
     except AttributeError:
         bl = np.ones((len(instrument.frequency), lmax+1))
-
-    nl = (bl / np.radians(instrument.depth_p/60.)[:, np.newaxis])**2
->>>>>>> b997bafd
-    AtNA = np.einsum('fi, fl, fj -> lij', A, nl, A)
-    inv_AtNA = np.linalg.inv(AtNA)
-    return inv_AtNA.swapaxes(-3, -1)
-
-#Added by Clement Leloup
-def harmonic_noise_cov(instrument, lmax):
-
-    try:
-        bl = np.array([hp.gauss_beam(np.radians(b/60.), lmax=lmax)
-                       for b in instrument.Beams])
-    except AttributeError:
-        bl = np.ones((len(instrument.Frequencies), lmax+1))
     
     #bl = [hp.gauss_beam(np.radians(b/60.), lmax=lmax) for b in instrument.Beams]
-    nl = (np.array(bl) / np.radians(instrument.Sens_P/60.)[:, np.newaxis])**2
+    nl = (np.array(bl) / np.radians(instrument.depth_p/60.)[:, np.newaxis])**2
     return nl